--- conflicted
+++ resolved
@@ -81,13 +81,12 @@
 	source/qclib/load_electronic_structure.o \
 	source/qclib/scf_electronic_structure.o 
 
-<<<<<<< HEAD
-#EIGEN1= source/eigen/diagmod.o \
-#        source/eigen/block_lanczos.o
-=======
-EIGEN=  source/eigen/block_davidson.o \
-	source/eigen/block_lanczos.o
->>>>>>> d41eecd9
+EIGEN1= source/eigen/block_lanczos.o
+
+# FROM ADC_nrc
+#EIGEN=  source/eigen/block_davidson.o \
+#	source/eigen/block_lanczos.o
+# FROM ADC_nrc
 
 PROPAGATION= source/propagation/tdselib.o \
 	source/propagation/sillib.o \
@@ -132,22 +131,21 @@
 	source/adclib/density_matrix.o \
 	source/adclib/dyson_calc.o \
 	source/adclib/dyson_io.o \
-<<<<<<< HEAD
-	source/adclib/target_matching.o 
+	source/adclib/target_matching.o \
+	source/adclib/nto.o
 #	source/adclib/adc2common.o
 
 EIGEN2= source/eigen/block_davidson.o \
         source/eigen/dmatvec_davidson.o \
-        source/eigen/diagmod.o \
         source/eigen/block_lanczos.o
 
 ADCLIB1= source/adclib/adc2common.o
-=======
-	source/adclib/target_matching.o \
-	source/adclib/adc2common.o \
-	source/adclib/nto.o 
-
->>>>>>> d41eecd9
+
+# FROM ADC_nrc
+#	source/adclib/target_matching.o \
+#	source/adclib/adc2common.o \
+#	source/adclib/nto.o 
+# FROM ADC_nrc
 
 ADC_MAIN=source/adc/adc1_opa.o \
 	source/adc/adc2_opa.o \
@@ -165,13 +163,9 @@
 	$(IOMODULES) \
 	$(UTILITIES) \
 	$(QCLIB) \
-<<<<<<< HEAD
-=======
-	$(EIGEN) \
->>>>>>> d41eecd9
+	$(EIGEN2) \
 	$(PROPAGATION) \
 	$(ADCLIB) \
-        $(EIGEN2) \
         $(ADCLIB1) \
 	$(CAP) \
 	$(ADC_MAIN)
@@ -228,11 +222,8 @@
 	fspacetrial.o \
 	fspace2.o \
 	block_davidson.o \
-<<<<<<< HEAD
         dmatvec_davidson.o \
-=======
 	block_lanczos.o \
->>>>>>> d41eecd9
 	tdselib.o \
 	sillib.o \
 	csillib.o \
