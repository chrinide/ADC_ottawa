  module adc2specmod

    use channels

    contains

!#######################################################################

      subroutine adc2_spec(gam)
        
        use constants
        use parameters
        use fspace
        use misc
        use guessvecs
        use mp2
        use targetmatching

        implicit none

        integer, dimension(:,:), allocatable :: kpq,kpqd,kpqf
        integer                              :: i,ndim,ndims,ndimsf,&
                                                nout,ndimf,ndimd,&
                                                noutf,itmp
        integer*8                            :: noffd,noffdf
        real(d)                              :: time
        real(d), dimension(:), allocatable   :: ener,mtm,tmvec,osc_str
        real(d), dimension(:), allocatable   :: travec
        real(d)                              :: e_init,e0
        real(d), dimension(:,:), allocatable :: rvec,travec2
        real(d), dimension(:), allocatable   :: vec_init
        real*8, dimension(:), allocatable    :: mtmf
        type(gam_structure)                  :: gam

!        ! TEST
!        call orbrlx2
!        STOP
!        ! TEST

!-----------------------------------------------------------------------
! Make sure that everything is consistent
!-----------------------------------------------------------------------
        call check_calc
        
!-----------------------------------------------------------------------
! Calculate the MP2 ground state energy and D2 diagnostic
!-----------------------------------------------------------------------
        call mp2_master(e0)

!-----------------------------------------------------------------------  
! Calculate guess initial space vectors from an ADC(1) calculation if 
! requested
!-----------------------------------------------------------------------  
        if (ladc1guess) call adc1_guessvecs

!-----------------------------------------------------------------------
! Determine the 1h1p and 2h2p subspaces
!-----------------------------------------------------------------------
        call get_subspaces(kpq,kpqf,kpqd,ndim,ndimf,ndimd,nout,noutf,&
             ndims,ndimsf)

!-----------------------------------------------------------------------
! Set MO representation of the dipole operator
!-----------------------------------------------------------------------
        call set_dpl

!-----------------------------------------------------------------------
! Block-Davidson diagonalisation in the initial space
!-----------------------------------------------------------------------
        if (statenumber.gt.0.or.lrixs &
             .or.(ltpa.and..not.lcvsfinal)) &
             call initial_space_diag(time,kpq,ndim,ndims,noffd)

!-----------------------------------------------------------------------
! If requested, calculate the dipole moments for the initial states
!-----------------------------------------------------------------------
        if (ldipole.and.statenumber.gt.0) &
             call initial_space_dipole(ndim,ndims,kpq)

!-----------------------------------------------------------------------
! Transition moments from the ground state to the Davidson states
!-----------------------------------------------------------------------
        if (statenumber.gt.0.or.lrixs.or.(ltpa.and..not.lcvsfinal)) then
           call initial_space_tdm(ener,rvec,ndim,mtm,tmvec,osc_str,kpq)
        endif

!-----------------------------------------------------------------------
! Output the results of initial space calculation
!-----------------------------------------------------------------------
        if (statenumber.gt.0.or.lrixs.or.(ltpa.and..not.lcvsfinal)) then
           write(ilog,'(/,70a)') ('*',i=1,70)
           write(ilog,'(2x,a)') &
                'Initial space ADC(2)-s excitation energies'
           write(ilog,'(70a)') ('*',i=1,70)
           
           itmp=1+nBas**2*4*nOcc**2
           call table2(ndim,davstates,ener(1:davstates),&
                rvec(:,1:davstates),tmvec(1:davstates),&
                osc_str(1:davstates),kpq,itmp,'i')

           write(ilog,'(/,70a,/)') ('*',i=1,70)
        endif

!-----------------------------------------------------------------------
! Selection of the initial state by matching to a target CI state
!-----------------------------------------------------------------------
        if (ltarg.and.statenumber.ne.0) call target_master(kpq,ndim,gam)

!-----------------------------------------------------------------------
! Set the initial state vector and energy
!-----------------------------------------------------------------------
        allocate(vec_init(ndim))

        if (statenumber.gt.0) then
           vec_init(:)=rvec(:,statenumber)
           e_init=ener(statenumber)
        else
           e_init=0.0d0
        endif

!-----------------------------------------------------------------------
! If we are performing a Lanczos-TPXAS calculation and the initial
! state is the ground state, then we must calculate and store the
! initial space Hamiltonian for use in a block-Lanczos calculation.
! Note that for an excited initial state, this has already been done.
!-----------------------------------------------------------------------
        if (ltpa.and.statenumber.eq.0.and.lcvsfinal) &
             call initial_space_hamiltonian(ndim,kpq,noffd)

!-----------------------------------------------------------------------
! Calculation of the final space states
!-----------------------------------------------------------------------
        call final_space_diag(ndim,ndimf,ndimsf,kpq,kpqf,travec,&
           vec_init,mtmf,noffd,noffdf,rvec,travec2)

!-----------------------------------------------------------------------
! If requested, calculate the dipole moments for the final states
! N.B. This is only meaningful if the final states are Davidson states
!-----------------------------------------------------------------------
        if (ldipole.and.ldiagfinal) then
           call final_space_dipole(ndimf,ndimsf,kpqf)
        endif
        
!-----------------------------------------------------------------------
! Calculate the transition moments and oscillator strengths between 
! the initial state and the final states
!
! Note that if we are NOT considering ionization or a RIXS
! calculation, then we will also output the final Davidson state
! energies and configurations here 
!-----------------------------------------------------------------------
        call final_space_tdm(ndimf,ndimsf,travec,e_init,mtmf,kpqf,&
             travec2,ndim)

!-----------------------------------------------------------------------
! Deallocate arrays
!-----------------------------------------------------------------------
        if (allocated(ener)) deallocate(ener)
        if (allocated(rvec)) deallocate(rvec)
        if (allocated(vec_init)) deallocate(vec_init)
        if (allocated(travec)) deallocate(travec)
        if (allocated(dipmom)) deallocate(dipmom)
        if (allocated(dipmom_f)) deallocate(dipmom_f)
        if (allocated(travec2)) deallocate(travec2)
        if (allocated(dpl_all)) deallocate(dpl_all)
        if (allocated(travec_ic)) deallocate(travec_ic)
        if (allocated(travec_iv)) deallocate(travec_iv)
        if (allocated(travec_fc)) deallocate(travec_fc)
        if (allocated(travec_fv)) deallocate(travec_fv)
        if (allocated(tdmgsf)) deallocate(tdmgsf)
        if (allocated(edavf)) deallocate(edavf)
        deallocate(kpq,kpqf,kpqd)

        return
        
      end subroutine adc2_spec

!#######################################################################

      subroutine check_calc

        use parameters
        use iomod
        
        implicit none

!-----------------------------------------------------------------------
! If we are performing a non-linear spectroscopy calculation, then
! then symmetry is NOT supported
!-----------------------------------------------------------------------
        if (lrixs.or.ltpa) then
           if (pntgroup.ne.'C1') then
              errmsg='Symmetry is NOT supported in RIXS and TPA &
                   calculations'
           endif
        endif
        
        return
        
      end subroutine check_calc
      
!#######################################################################

      subroutine get_subspaces(kpq,kpqf,kpqd,ndim,ndimf,ndimd,nout,&
           noutf,ndims,ndimsf)
  
        use constants
        use parameters
        use select_fano

        implicit none

        integer                              :: ndim,ndimf,ndimd,&
                                                nout,noutf,ndims,&
                                                ndimsf
        integer, dimension(:,:), allocatable :: kpq,kpqd,kpqf
  
!-----------------------------------------------------------------------
! Allocate arrays
!-----------------------------------------------------------------------
        allocate(kpq(7,0:nBas**2*4*nOcc**2))
        allocate(kpqd(7,0:nBas**2*4*nOcc**2))
        allocate(kpqf(7,0:nBas**2*4*nOcc**2))
        
!-----------------------------------------------------------------------
! Determine the initial, final and total subspaces
!-----------------------------------------------------------------------
        ! Initial subspace
        kpq(:,:)=-1
        call select_atom_is(kpq(:,:))
        call select_atom_d(kpq(:,:),-1)

        ! Final subspace
        kpqf(:,:)=-1
        if (lcvsfinal) then
           call select_atom_isf_cvs(kpqf(:,:))
           call select_atom_df_cvs(kpqf(:,:),-1)
        else
           call select_atom_isf(kpqf(:,:))
           call select_atom_df(kpqf(:,:),-1)
        endif
           
        ! Total subspace
        kpqd(:,:)=-1
        call select_atom_ist(kpqd(:,:))
        call select_atom_dt(kpqd(:,:),-1)
           
!-----------------------------------------------------------------------
! Determine the various subspace dimensions
!-----------------------------------------------------------------------
        ndim=kpq(1,0)+kpq(2,0)+kpq(3,0)+kpq(4,0)+2*kpq(5,0)
        ndimf=kpqf(1,0)+kpqf(2,0)+kpqf(3,0)+kpqf(4,0)+2*kpqf(5,0)
        ndimd=kpqd(1,0)+kpqd(2,0)+kpqd(3,0)+kpqd(4,0)+2*kpqd(5,0)

        nout=ndim
        noutf=ndimf
        ndims=kpq(1,0)
        ndimsf=kpqf(1,0)

!-----------------------------------------------------------------------
! Output the subspace information
!-----------------------------------------------------------------------
        write(ilog,*) 'ADC(2) INITIAL Space dim',ndim
        write(ilog,*) 'ADC(2) FINAL Space dim',ndimf
        write(ilog,*) 'ADC(2) TOTAL Space dim WITHOUT GROUND STATE',ndimd
        write(ilog,*) 'dimension of various INITIAL configuration spaces'
        write(ilog,*) kpq(1,0),kpq(2,0),kpq(3,0),kpq(4,0),kpq(5,0)
        write(ilog,*) 'dimension of various FINAL configuration spaces'
        write(ilog,*) kpqf(1,0),kpqf(2,0),kpqf(3,0),kpqf(4,0),kpqf(5,0)
        write(ilog,*) 'dimension of various TOTAL configuration spaces'
        write(ilog,*) kpqd(1,0),kpqd(2,0),kpqd(3,0),kpqd(4,0),kpqd(5,0)

        return

      end subroutine get_subspaces

!#######################################################################

      subroutine set_dpl

        use parameters

        implicit none

!-----------------------------------------------------------------------
! Set the MO representation of the dipole operator
!-----------------------------------------------------------------------
        if (tranmom2 .eq. 'x') then
           dpl(:,:)=x_dipole(:,:)
        elseif (tranmom2 .eq. 'y') then
           dpl(:,:)=y_dipole(:,:)
        elseif (tranmom2 .eq. 'z') then
           dpl(:,:)=z_dipole(:,:)
        end if

!-----------------------------------------------------------------------
! Set the irrep of the dipole operator
!-----------------------------------------------------------------------
        CHECK_dip = nirrep2

!-----------------------------------------------------------------------
! If we are performing a non-linear spectroscopy calculation, then set
! up the total dipole matrix array
!-----------------------------------------------------------------------
        if (lrixs.or.ltpa) then
           allocate(dpl_all(3,nbas,nbas))
           dpl_all(1,:,:)=x_dipole(:,:)
           dpl_all(2,:,:)=y_dipole(:,:)
           dpl_all(3,:,:)=z_dipole(:,:)
        endif
        
        return

      end subroutine set_dpl

!#######################################################################

      subroutine initial_space_diag(time,kpq,ndim,ndims,noffd)
        
        use constants
        use parameters
        use fspace
        use diagmod
        
        implicit none

        integer, dimension(7,0:nBas**2*4*nOcc**2) :: kpq
        integer                                   :: ndim,ndims
        integer*8                                 :: noffd
        real(d)                                   :: time
        character(len=120)                        :: msg

!-----------------------------------------------------------------------
! Write the initial space ADC(2) Hamiltonian to disk
!-----------------------------------------------------------------------
        if (method.eq.2) then
           msg='Calculating the initial space ADC(2)-s Hamiltonian &
                matrix'
        else if (method.eq.3) then
           msg='Calculating the initial space ADC(2)-x Hamiltonian &
                matrix'
        endif

        write(ilog,'(/,a)') trim(msg)

        if (method.eq.2) then
           ! ADC(2)-s
           call write_fspace_adc2_1(ndim,kpq(:,:),noffd,'i')
        else if (method.eq.3) then
           ! ADC(2)-x
           call write_fspace_adc2e_1(ndim,kpq(:,:),noffd,'i')
        endif

        call cpu_time(time)

        write(ilog,'(/,a,1x,F9.2,1x,a)') 'Time=',time," s"

!-----------------------------------------------------------------------
! Diagonalisation
!-----------------------------------------------------------------------
        call master_eig(ndim,noffd,'i')

        return

      end subroutine initial_space_diag

!#######################################################################

      subroutine initial_space_hamiltonian(ndim,kpq,noffd)

        use constants
        use parameters
        use fspace
        
        implicit none

        integer, dimension(7,0:nBas**2*4*nOcc**2) :: kpq
        integer                                   :: ndim
        integer*8                                 :: noffd
        real(d)                                   :: time
        character(len=120)                        :: msg

!-----------------------------------------------------------------------
! Write the initial space ADC(2) Hamiltonian to disk
!-----------------------------------------------------------------------
        if (method.eq.2) then
           msg='Calculating the initial space ADC(2)-s Hamiltonian &
                matrix'
        else if (method.eq.3) then
           msg='Calculating the initial space ADC(2)-x Hamiltonian &
                matrix'
        endif

        write(ilog,'(/,a)') trim(msg)

        if (method.eq.2) then
           ! ADC(2)-s
           call write_fspace_adc2_1(ndim,kpq(:,:),noffd,'i')
        else if (method.eq.3) then
           ! ADC(2)-x
           call write_fspace_adc2e_1(ndim,kpq(:,:),noffd,'i')
        endif

        call cpu_time(time)

        write(ilog,'(/,a,1x,F9.2,1x,a)') 'Time=',time," s"

        return

      end subroutine initial_space_hamiltonian

!#######################################################################

      subroutine initial_space_tdm(ener,rvec,ndim,mtm,tmvec,osc_str,&
           kpq)

        use constants
        use parameters
        use diagmod
        use get_moment

        implicit none

        integer, dimension(7,0:nBas**2*4*nOcc**2) :: kpq
        integer                                   :: ndim,i
        real(d), dimension(:), allocatable        :: ener,mtm,tmvec,&
                                                     osc_str
        real(d), dimension(:,:), allocatable      :: rvec

!-----------------------------------------------------------------------
! Allocate arrays
!-----------------------------------------------------------------------
        allocate(ener(davstates),rvec(ndim,davstates))
        allocate(mtm(ndim),tmvec(davstates),osc_str(davstates))

!-----------------------------------------------------------------------
! Read the Davidson state vectors from file
!-----------------------------------------------------------------------
        call readdavvc(davstates,ener,rvec,'i',ndim)

!-----------------------------------------------------------------------
! Calculate the vector F_J = < Psi_J | D | Psi_0 > (mtm)
!-----------------------------------------------------------------------
        if (ltdm_gs2i) call get_modifiedtm_adc2(ndim,kpq(:,:),mtm(:),1)

!-----------------------------------------------------------------------
! Contract the F-vector with the Davidson states to yield the
! transition moments between the ground state and the Davidson states
!-----------------------------------------------------------------------
        osc_str=0.0d0
        if (ltdm_gs2i) then
           do i=1,davstates
              tmvec(i)=tm(ndim,rvec(:,i),mtm(:))
              osc_str(i)=(2.0d0/3.0d0)*ener(i)*tmvec(i)**2
           enddo
        endif

        deallocate(mtm)

        return

      end subroutine initial_space_tdm

!#######################################################################

      subroutine final_space_diag(ndim,ndimf,ndimsf,kpq,kpqf,travec,&
           vec_init,mtmf,noffd,noffdf,rvec,travec2)

        use constants
        use parameters
        use fspace

        implicit none

        integer, dimension(7,0:nBas**2*4*nOcc**2) :: kpq,kpqf
        integer                                   :: ndim,ndimf,ndimsf
        integer*8                                 :: noffd,noffdf
        real(d), dimension(:), allocatable        :: travec,mtmf
        real(d), dimension(ndim)                  :: vec_init
        real(d), dimension(ndim,davstates)        :: rvec
        real(d), dimension(:,:), allocatable      :: travec2

        if (ltpa) then
           if (lcvsfinal) then
              call davidson_final_space_diag(ndim,ndimf,ndimsf,&
                   kpq,kpqf,travec,vec_init,mtmf,noffdf,rvec,&
                   travec2)
              call dipole_ispace_contraction_tpxas(ndim,ndimf,kpq,kpqf)
           else
              call dipole_ispace_contraction_tpa(ndim,ndimf,kpq,kpqf)
           endif
           call tpa_lanczos(ndim,ndimf,kpq,kpqf,noffd,noffdf)
        else
           if (ldiagfinal) then
              call davidson_final_space_diag(ndim,ndimf,ndimsf,kpq,&
                   kpqf,travec,vec_init,mtmf,noffdf,rvec,travec2)
           else
              call lanczos_final_space_diag(ndim,ndimf,ndimsf,kpq,&
                   kpqf,travec,vec_init,mtmf,noffdf,rvec,travec2)
           endif
        endif
        
        return

      end subroutine final_space_diag

!#######################################################################

      subroutine davidson_final_space_diag(ndim,ndimf,ndimsf,kpq,kpqf,&
           travec,vec_init,mtmf,noffdf,rvec,travec2)

        use constants
        use parameters
        use fspace
        use get_matrix_dipole
        use diagmod
        use guessvecs
        
        implicit none

        integer, dimension(7,0:nBas**2*4*nOcc**2) :: kpq,kpqf
        integer                                   :: ndim,ndimf,ndimsf
        integer*8                                 :: noffdf
        real(d), dimension(:), allocatable        :: travec,mtmf
        real(d), dimension(ndim)                  :: vec_init
        real(d), dimension(ndim,davstates)        :: rvec
        real(d), dimension(:,:), allocatable      :: travec2

!-----------------------------------------------------------------------        
! If requested, determine the Davidson guess vectors by diagonalising 
! the ADC(1) Hamiltonian matrix
!-----------------------------------------------------------------------        
        if (ladc1guess_f) call adc1_guessvecs_final

!-----------------------------------------------------------------------
! Write the final space ADC(2) Hamiltonian to disk
!-----------------------------------------------------------------------
        write(ilog,*) 'Saving complete FINAL SPACE ADC2 matrix in file'

        if (method_f.eq.2) then
           ! ADC(2)-s
           if (lcvsfinal) then
              call write_fspace_adc2_1_cvs(ndimf,kpqf(:,:),noffdf,'c')           
           else
              call write_fspace_adc2_1(ndimf,kpqf(:,:),noffdf,'c')
           endif
        else if (method_f.eq.3) then
           ! ADC(2)-x
           if (lcvsfinal) then
              call write_fspace_adc2e_1_cvs(ndimf,kpqf(:,:),noffdf,'c')           
           else
              call write_fspace_adc2e_1(ndimf,kpqf(:,:),noffdf,'c')
           endif
        endif

!-----------------------------------------------------------------------
! Diagonalisation in the final space
!-----------------------------------------------------------------------
        call master_eig(ndimf,noffdf,'f')
        
!-----------------------------------------------------------------------
! Allocate the travec array that will hold the contraction of the IS
! representation of the shifted dipole operator with the initial
! state vector
!-----------------------------------------------------------------------
        if (lrixs) then
           ! Davidson-RIXS calculation
           allocate(travec2(ndimf,3*(davstates+1)))
        else
           ! Absorption spectrum calculation
           if (statenumber.eq.0) then
              allocate(mtmf(ndimf))
           else
              allocate(travec(ndimf))
           endif
        endif

!-----------------------------------------------------------------------
! Calculate travec: the product of the IS representation of the 
! shifted dipole operator and the initial state vector.
!
! This will be used later in the calculation of transition dipole
! matrix elements between the initial and final states.
!
! Really this should be done elsewhere...
!-----------------------------------------------------------------------
        if (lrixs) then
           ! Davidson-RIXS calculation
           call dipole_ispace_contraction_all(rvec,travec2,ndim,ndimf,&
                kpq,kpqf)
        else
           ! Absorption spectrum calculation
           if (statenumber.eq.0) then
              call get_modifiedtm_adc2(ndimf,kpqf(:,:),mtmf(:),0)
           else
              call get_dipole_initial_product(ndim,ndimf,kpq,kpqf,&
                   vec_init,travec)
           endif
        endif

        return

      end subroutine davidson_final_space_diag

!#######################################################################

      subroutine dipole_ispace_contraction_all(rvec,travec2,ndim,ndimf,&
           kpq,kpqf)

        use constants
        use parameters
        use misc
        use get_matrix_dipole
        use get_moment
        use fspace
        use guessvecs
        use iomod
        
        implicit none

        integer, dimension(7,0:nBas**2*4*nOcc**2) :: kpq,kpqf
        integer                                   :: ndim,ndimf,c,i,&
                                                     k,ilbl
        real(d), dimension(ndim,davstates)        :: rvec
        real(d), dimension(ndimf,3*(davstates+1)) :: travec2
        character(len=1), dimension(3)            :: acomp
        character(len=70)                         :: msg
<<<<<<< HEAD
        
=======


>>>>>>> cfdd1113
        integer*8, dimension(3)                   :: nel_cv
        integer, dimension(3)                     :: nbuf_cv
        character(len=60)                         :: filename

!-----------------------------------------------------------------------
! Calculate the matrix F_Ja = < Psi_J | Da | Psi_0 >, where the Psi_J
! are the ISs spanning the final space and a=x,y,z
!-----------------------------------------------------------------------
        acomp=(/ 'x','y','z' /)

        ! Loop over the components of the dipole operator
        do c=1,3

           ! Set the dipole component
           dpl(:,:)=dpl_all(c,:,:)

           ! Calculate the vector F_Jc
           msg='Calculating the '//acomp(c)//&
                '-component of the F-vector'
           write(ilog,'(/,2x,a)') trim(msg)
           call get_modifiedtm_adc2(ndimf,kpqf(:,:),travec2(:,c),0)
           
        enddo

!-----------------------------------------------------------------------
! Calculate the products of the IS representation of the shifted dipole
! operator and the initial space vectors
!-----------------------------------------------------------------------
<<<<<<< HEAD
=======
        ! P_c . D_a . P_v
        ! 
>>>>>>> cfdd1113
        ! Loop over the components of the dipole operator
        do c=1,3
           
           ! Set the dipole component
           dpl(:,:)=dpl_all(c,:,:)
        
           ! Calculate the IS representation of the dipole operator
           write(ilog,'(70a)') ('-',k=1,70)
           msg='Calculation of P_c . D_'//acomp(c)//' . P_v'

           write(ilog,'(2x,a)') trim(msg)
           write(ilog,'(70a)') ('-',k=1,70)
           filename='SCRATCH/dipole_cv_'//acomp(c)
           call get_adc2_dipole_improved_omp(ndimf,ndim,kpqf,kpq,&
                nbuf_cv(c),nel_cv(c),filename)
<<<<<<< HEAD

        enddo


        do i=1,davstates
           
           do c=1,3

              ilbl=3+(i-1)*3+c

              filename='SCRATCH/dipole_cv_'//acomp(c)

              call contract_dipole_state(filename,ndim,ndimf,&
                   rvec(:,i),travec2(:,ilbl),nbuf_cv(c),nel_cv(c),'r')

=======

        enddo
        
        ! P_c . D_a . Psi_i
        do i=1,davstates           
           do c=1,3
              ilbl=3+(i-1)*3+c
              filename='SCRATCH/dipole_cv_'//acomp(c)
              call contract_dipole_state(filename,ndim,ndimf,&
                   rvec(:,i),travec2(:,ilbl),nbuf_cv(c),nel_cv(c),'r')
>>>>>>> cfdd1113
           enddo

        enddo

        return
        
      end subroutine dipole_ispace_contraction_all

!#######################################################################

      subroutine dipole_ispace_contraction_tpxas(ndim,ndimf,kpq,kpqf)

        use constants
        use parameters
        use misc
        use get_matrix_dipole
        use get_moment
        use fspace
        use guessvecs
        use iomod
        use diagmod

        implicit none

        integer, dimension(7,0:nBas**2*4*nOcc**2) :: kpq,kpqf
        integer                                   :: ndim,ndimf,c,k,&
                                                     f,i,j,a
        integer*8, dimension(3)                   :: nel_cv,nel_cc,&
                                                     nel_vv
        integer, dimension(3)                     :: nbuf_cv,nbuf_cc,&
                                                     nbuf_vv
        integer                                   :: dim,error,ivecs
        real(d), dimension(:,:), allocatable      :: veci,vecf,mtm_v,&
                                                     mtm_c
        real(d), dimension(:), allocatable        :: ei,ef
        real(d), dimension(:,:), allocatable      :: tdmvec,initvecs
        real(d), dimension(:), allocatable        :: tau,work
        character(len=1), dimension(3)            :: acomp
        character(len=70)                         :: msg
        character(len=60)                         :: filename
        
        integer                              :: e2
        real(d), dimension(:,:), allocatable :: smat
        real(d), dimension(:), allocatable   :: eig
        
        acomp=(/ 'x','y','z' /)

!-----------------------------------------------------------------------
! Allocate arrays
!-----------------------------------------------------------------------
        allocate(travec_iv(ndim,3))
        allocate(travec_fv(ndim,3,davstates_f))
        allocate(travec_ic(ndimf,3))
        allocate(travec_fc(ndimf,3,davstates_f))
        allocate(vecf(ndimf,davstates_f))
        allocate(ef(davstates_f))
        if (statenumber.gt.0) then
           allocate(veci(ndim,davstates))
           allocate(ei(davstates))
        endif

!-----------------------------------------------------------------------
! Transition matrix elements: core-excited states
!-----------------------------------------------------------------------
        ! (i) Core, valence
        !
        ! Loop over the components of the dipole operator
        do c=1,3
           ! Set the dipole component
           dpl(:,:)=dpl_all(c,:,:)
           ! Calculate the IS representation of the shifter
           ! dipole operator
           write(ilog,'(70a)') ('-',k=1,70)
           msg='Calculation of P_c . D_'//acomp(c)//' . P_v'
           write(ilog,'(2x,a)') trim(msg)
           write(ilog,'(70a)') ('-',k=1,70)
           filename='SCRATCH/dipole_cv_'//acomp(c)
           call get_adc2_dipole_improved_omp(ndimf,ndim,kpqf,kpq,&
                nbuf_cv(c),nel_cv(c),filename)
        enddo
        
        ! (ii) Core, core
        !
        ! Loop over the components of the dipole operator
        do c=1,3         
           ! Set the dipole component
           dpl(:,:)=dpl_all(c,:,:)
           ! Calculate the IS representation of the shifted
           ! dipole operator
           write(ilog,'(70a)') ('-',k=1,70)
           msg='Calculation of P_c . D_'//acomp(c)//' . P_c'
           write(ilog,'(2x,a)') trim(msg)
           write(ilog,'(70a)') ('-',k=1,70)
           filename='SCRATCH/dipole_cc_'//acomp(c)
           call get_adc2_dipole_improved_omp(ndimf,ndimf,kpqf,kpqf,&
                nbuf_cc(c),nel_cc(c),filename)
        enddo

!-----------------------------------------------------------------------
! Transition matrix elements: initial state
!-----------------------------------------------------------------------        
        if (statenumber.eq.0) then
        
           ! (i) Valence-excited
           !
           ! Loop over the components of the dipole operator
           do c=1,3
              ! Set the dipole component
              dpl(:,:)=dpl_all(c,:,:)
              ! Calculate the F-vector
              write(ilog,'(70a)') ('-',k=1,70)
              msg='Calculation of P_v . F_'//acomp(c)
              write(ilog,'(2x,a)') trim(msg)
              write(ilog,'(70a)') ('-',k=1,70)
              call get_modifiedtm_adc2(ndim,kpq(:,:),travec_iv(:,c),0)
           enddo
           
           ! (ii) Core-excited
           !
           ! Loop over the components of the dipole operator
           do c=1,3
              ! Set the dipole component
              dpl(:,:)=dpl_all(c,:,:)
              ! Calculate the F-vector
              write(ilog,'(70a)') ('-',k=1,70)
              msg='Calculation of P_c . F_'//acomp(c)
              write(ilog,'(2x,a)') trim(msg)
              write(ilog,'(70a)') ('-',k=1,70)
              call get_modifiedtm_adc2(ndimf,kpqf(:,:),travec_ic(:,c),0)
           enddo

        else

           ! (i) Valence, valence
           !
           ! Loop over the components of the dipole operator
           do c=1,3
              ! Set the dipole component
              dpl(:,:)=dpl_all(c,:,:)
<<<<<<< HEAD
              ! Calculate the IS representation of the shifter 
              ! dipole operator
=======
              ! Calculate the IS representation of the dipole operator
>>>>>>> cfdd1113
              filename='SCRATCH/dipole_vv_'//acomp(c)
              write(ilog,'(70a)') ('-',k=1,70)
              msg='Calculation of P_v . D_'//acomp(c)//' . P_v'
              write(ilog,'(2x,a)') trim(msg)
              write(ilog,'(70a)') ('-',k=1,70)
              call get_adc2_dipole_improved_omp(ndim,ndim,kpq,kpq,&
                   nbuf_vv(c),nel_vv(c),filename)
           enddo
           
        endif

!-----------------------------------------------------------------------
! Read the Davidson vectors from file
!-----------------------------------------------------------------------
        ! Final states
        call readdavvc(davstates_f,ef,vecf,'f',ndimf)
        
        ! Save the final space Davidson energies for use later in
        ! the calculation of the two-photon transition moments
        allocate(edavf(davstates_f))
        edavf=ef
     
        ! Initial states
        if (statenumber.gt.0) call readdavvc(davstates,ei,veci,'i',ndim)

!-----------------------------------------------------------------------
! Perform the contractions of the shifted dipole matrices with the
! Davidson state vectors (final and initial spaces)
!-----------------------------------------------------------------------
        ! Final states
        do f=1,davstates_f           
           ! (i) Final | D | valence ISs
           do c=1,3
              filename='SCRATCH/dipole_cv_'//acomp(c)
              call contract_dipole_state(filename,ndimf,ndim,&
                   vecf(:,f),travec_fv(:,c,f),nbuf_cv(c),nel_cv(c),'l')
           enddo
           ! (ii) Final | D | core ISs
           do c=1,3
              filename='SCRATCH/dipole_cc_'//acomp(c)
              call contract_dipole_state(filename,ndimf,ndimf,&
                   vecf(:,f),travec_fc(:,c,f),nbuf_cc(c),nel_cc(c),'l')
           enddo
        enddo

        ! Initial state
        if (statenumber.gt.0) then
           ! (i) Initial | D | valence ISs
           do c=1,3
              filename='SCRATCH/dipole_vv_'//acomp(c)
              call contract_dipole_state(filename,ndim,ndim,&
                   veci(:,statenumber),travec_iv(:,c),nbuf_vv(c),&
                   nel_vv(c),'r')
           enddo
           ! (ii) Initial | D | core ISs
           do c=1,3
              filename='SCRATCH/dipole_cv_'//acomp(c)
              call contract_dipole_state(filename,ndim,ndimf,&
                   veci(:,statenumber),travec_ic(:,c),nbuf_cv(c),&
                   nel_cv(c),'r')
           enddo
        endif

!-----------------------------------------------------------------------
! Generate the initial Lanczos vectors via the orthogonalisation of
! the projected shifted-dipole-matrix state-vector products
!-----------------------------------------------------------------------
        ! (1) Valence-excited space
        !
        ! Copy the contents of the travec_iv and travec_cv arrays
        tpblock(1)=3+3*davstates_f
        allocate(initvecs(ndim,tpblock(1)))
        initvecs(:,1:3)=travec_iv(:,1:3)
        k=3
        do f=1,davstates_f
           initvecs(:,k+1:k+3)=travec_fv(:,1:3,f)
           k=k+3
        enddo

        !! TEST
        !!
        !! DIAGONALISATION OF THE OVERLAP MATRIX
        !allocate(smat(tpblock(1),tpblock(1)))
        !allocate(eig(tpblock(1)))
        !allocate(work(3*tpblock(1)))
        !
        !write(ilog,'(/,2x,a)') 'Valence-excited space overlap &
        !     matrix:'
        !do i=1,tpblock(1)
        !   do j=i,tpblock(1)
        !      smat(i,j)=dot_product(initvecs(:,i),initvecs(:,j))
        !      smat(j,i)=smat(i,j)
        !      write(ilog,*) i,j,smat(i,j)
        !   enddo
        !enddo
        !
        !e2=3*tpblock(1)
        !call dsyev('V','U',tpblock(1),smat,tpblock(1),eig,work,e2,error)
        !
        !if (error.ne.0) then
        !   errmsg='This fucked up...'
        !   call error_control
        !endif
        !
        !write(ilog,'(/,2x,a)') 'Eigenvalues of the valence-excited &
        !     space overlap matrix:'
        !do i=1,tpblock(1)
        !   write(ilog,*) i,eig(i)
        !enddo
        !
        !deallocate(smat)
        !deallocate(eig)
        !deallocate(work)
        !! TEST

        ! Orthogonalisation of the shifted dipole matrix-state vector
        ! contractions via a QR factorisation
        allocate(tau(tpblock(1)))
        allocate(work(tpblock(1)))
        call dgeqrf(ndim,tpblock(1),initvecs,ndim,tau,work,&
             tpblock(1),error)
        if (error.ne.0) then
           errmsg='dqerf failed in subroutine &
                dipole_ispace_contraction_tpa'
           call error_control
        endif
        call dorgqr(ndim,tpblock(1),tpblock(1),initvecs,ndim,tau,&
             work,tpblock(1),error)
        if (error.ne.0) then
           errmsg='dorgqr failed in subroutine &
                dipole_ispace_contraction_tpa'
           call error_control
        endif
        
        ! Write the valence-excited space guess vectors to file
        call freeunit(ivecs)
        open(ivecs,file='SCRATCH/tpa_initi',form='unformatted',&
             status='unknown')
        write(ivecs) initvecs
        close(ivecs)

        deallocate(initvecs)
        deallocate(tau)
        deallocate(work)

        ! (2) Core-excited space
        !
        tpblock(2)=3+3*davstates_f
        allocate(initvecs(ndimf,tpblock(2)))
        initvecs(:,1:3)=travec_ic(:,1:3)
        k=3
        do f=1,davstates_f
           initvecs(:,k+1:k+3)=travec_fc(:,1:3,f)
           k=k+3
        enddo

        !! TEST
        !!
        !! DIAGONALISATION OF THE OVERLAP MATRIX
        !allocate(smat(tpblock(2),tpblock(2)))
        !allocate(eig(tpblock(2)))
        !allocate(work(3*tpblock(2)))
        !
        !write(ilog,'(/,2x,a)') 'Core-excited space overlap &
        !     matrix:'
        !do i=1,tpblock(2)
        !   do j=i,tpblock(2)
        !      smat(i,j)=dot_product(initvecs(:,i),initvecs(:,j))
        !      smat(j,i)=smat(i,j)
        !      write(ilog,*) i,j,smat(i,j)
        !   enddo
        !enddo
        !
        !e2=3*tpblock(2)
        !call dsyev('V','U',tpblock(2),smat,tpblock(2),eig,work,e2,error)
        !
        !if (error.ne.0) then
        !   errmsg='This fucked up...'
        !   call error_control
        !endif
        !
        !write(ilog,'(/,2x,a)') 'Eigenvalues of the core-excited &
        !     space overlap matrix:'
        !do i=1,tpblock(2)
        !   write(ilog,*) i,eig(i)
        !enddo
        !
        !deallocate(smat)
        !deallocate(eig)
        !deallocate(work)
        !! TEST

        ! Orthogonalisation of the shifted dipole matrix-state vector
        ! contractions via a QR factorisation
        allocate(tau(tpblock(2)))
        allocate(work(tpblock(2)))
        call dgeqrf(ndimf,tpblock(2),initvecs,ndimf,tau,work,&
             tpblock(2),error)
        if (error.ne.0) then
           errmsg='dqerf failed in subroutine &
                dipole_ispace_contraction_tpa'
           call error_control
        endif
        call dorgqr(ndimf,tpblock(2),tpblock(2),initvecs,ndimf,tau,&
             work,tpblock(2),error)
        if (error.ne.0) then
           errmsg='dorgqr failed in subroutine &
                dipole_ispace_contraction_tpa'
           call error_control
        endif
           
        ! Write the core-excited space guess vectors to file
        call freeunit(ivecs)
        open(ivecs,file='SCRATCH/tpa_initc',form='unformatted',&
             status='unknown')
        write(ivecs) initvecs
        close(ivecs)
           
        deallocate(initvecs)
        deallocate(tau)
        deallocate(work)

!-----------------------------------------------------------------------
! If we are considering two-photon excitation from an excited state,
! then we additionally require the transition dipole moments between
! the ground state and the initial state, and between the ground state
! and all final states
!-----------------------------------------------------------------------
        if (statenumber.ne.0) then
           
           ! Allocate arrays
           allocate(mtm_v(ndim,3))
           allocate(mtm_c(ndimf,3))
           allocate(tdmgsf(3,davstates_f))

           ! (i) Valence
           do c=1,3

              ! Set the dipole component
              dpl(:,:)=dpl_all(c,:,:)

              ! Calculate the F-vector
              write(ilog,'(70a)') ('-',k=1,70)
              msg='Calculation of P_v . F_'//acomp(c)
              write(ilog,'(2x,a)') trim(msg)
              write(ilog,'(70a)') ('-',k=1,70)
              call get_modifiedtm_adc2(ndim,kpq(:,:),mtm_v(:,c),0)

              ! Calculate the transition dipole moment between the
              ! ground state and the initial state
              tdmgsi(c)=dot_product(mtm_v(:,c),veci(:,statenumber))

           enddo

           ! (ii) Core
           do c=1,3
              
              ! Set the dipole component
              dpl(:,:)=dpl_all(c,:,:)
              
              ! Calculate the F-vector
              write(ilog,'(70a)') ('-',k=1,70)
              msg='Calculation of P_c . F_'//acomp(c)
              write(ilog,'(2x,a)') trim(msg)
              write(ilog,'(70a)') ('-',k=1,70)
              call get_modifiedtm_adc2(ndimf,kpqf(:,:),mtm_c(:,c),0)
              
              ! Calculate the transition dipole moment between the
              ! ground state and the final states
              do f=1,davstates_f
                 tdmgsf(c,f)=dot_product(mtm_c(:,c),vecf(:,f))
              enddo
              
           enddo

           ! Deallocate arrays
           deallocate(mtm_v)
           deallocate(mtm_c)

        endif

!-----------------------------------------------------------------------
! Deallocate arrays
!-----------------------------------------------------------------------
        deallocate(vecf)
        deallocate(ef)
        if (allocated(veci)) deallocate(veci)
        if (allocated(ei)) deallocate(ei)

        return
        
      end subroutine dipole_ispace_contraction_tpxas

!#######################################################################
      
      subroutine dipole_ispace_contraction_tpa(ndim,ndimf,kpq,kpqf)

        use constants
        use parameters
        use misc
        use get_matrix_dipole
        use get_moment
        use fspace
        use guessvecs
        use iomod
        use diagmod

        implicit none

        integer, dimension(7,0:nBas**2*4*nOcc**2) :: kpq,kpqf
        integer                                   :: ndim,ndimf,c,&
                                                     k,f,i,j,error,&
                                                     ivecs,a,b
        integer*8, dimension(3)                   :: nel_vv
        integer, dimension(3)                     :: nbuf_vv
        real(d), dimension(:,:), allocatable      :: vec,initvecs
        real(d), dimension(:), allocatable        :: ener
        real(d), dimension(:), allocatable        :: tau,work
        real(d), dimension(:,:), allocatable      :: mtm
        character(len=1), dimension(3)            :: acomp
        character(len=70)                         :: msg
        character(len=60)                         :: filename

        integer                              :: e2
        real(d), dimension(:,:), allocatable :: smat
        real(d), dimension(:), allocatable   :: eig

        acomp=(/ 'x','y','z' /)

!-----------------------------------------------------------------------
! Allocate arrays
!-----------------------------------------------------------------------
        allocate(travec_iv(ndim,3))
        allocate(travec_fv(ndim,3,davstates))
        allocate(vec(ndim,davstates))
        allocate(ener(davstates))

!-----------------------------------------------------------------------
! P_v . D_a . P_v, a=x,y,z
!-----------------------------------------------------------------------
        ! Loop over the components of the dipole operator
        do c=1,3
           
           ! Set the dipole component
           dpl(:,:)=dpl_all(c,:,:)

           ! Output progress
           write(ilog,'(70a)') ('-',k=1,70)
           msg='Calculation of P_v . D_'//acomp(c)//' . P_v'
           write(ilog,'(2x,a)') trim(msg)
           write(ilog,'(70a)') ('-',k=1,70)

           ! Calculate the IS representation of the shifted
           ! dipole operator
           filename='SCRATCH/dipole_vv_'//acomp(c)
           call get_adc2_dipole_improved_omp(ndim,ndim,kpq,kpq,&
                nbuf_vv(c),nel_vv(c),filename)

        enddo

!-----------------------------------------------------------------------
! Read the Davidson vectors from file
!-----------------------------------------------------------------------
        call readdavvc(davstates,ener,vec,'i',ndim)

        ! Save the Davidson energies for use later in the
        ! calculation of the two-photon transition moments
        allocate(edavf(davstates))
        edavf=ener

!-----------------------------------------------------------------------
! P_v . D_a . Psi_i, a=x,y,z
!-----------------------------------------------------------------------
        if (statenumber.eq.0) then
           
           ! Loop over the components of the dipole operator
           do c=1,3
           
              ! Set the dipole component
              dpl(:,:)=dpl_all(c,:,:)
           
              ! Output progress
              write(ilog,'(70a)') ('-',k=1,70)
              msg='Calculation of P_v . F_'//acomp(c)
              write(ilog,'(2x,a)') trim(msg)
              write(ilog,'(70a)') ('-',k=1,70)
              
              ! Calculate the F-vector
              call get_modifiedtm_adc2(ndim,kpq(:,:),travec_iv(:,c),0)
              
           enddo

        else

           ! Loop over the components of the dipole operator
           do c=1,3

              ! Calculate P_v . D_c . Psi_i
              filename='SCRATCH/dipole_vv_'//acomp(c)
              call contract_dipole_state(filename,ndim,ndim,&
                   vec(:,statenumber),travec_iv(:,c),nbuf_vv(c),&
                   nel_vv(c),'r')

           enddo

        endif

!-----------------------------------------------------------------------
! P_v . D_a . Psi_f, a=x,y,z, f=1,davstates
!-----------------------------------------------------------------------
        ! Loop over the Davidson states
        do f=1,davstates

           ! Loop over the components of the dipole operator
           do c=1,3

              ! Calculate P_v . D_c . Psi_f
              filename='SCRATCH/dipole_vv_'//acomp(c)
              call contract_dipole_state(filename,ndimf,ndim,&
                   vec(:,f),travec_fv(:,c,f),nbuf_vv(c),nel_vv(c)&
                   &,'r')

           enddo

        enddo

!-----------------------------------------------------------------------
! Generate the initial Lanczos vectors via the orthogonalisation of
! the shifted-dipole-matrix state-vector products
!-----------------------------------------------------------------------
        ! Set the block size
        if (statenumber.eq.0) then
           tpblock(1)=3+3*davstates
        else
           tpblock(1)=3+3*(davstates-1)
        endif
        
        ! Allocate arrays
        allocate(initvecs(ndim,tpblock(1)))
        
        ! Copy the contents of the travec_iv and travec_fv arrays
        initvecs(:,1:3)=travec_iv(:,1:3)
        k=3
        do f=1,davstates
           if (statenumber.ne.0.and.f.eq.statenumber) cycle
           initvecs(:,k+1:k+3)=travec_fv(:,1:3,f)
           k=k+3
        enddo

        !! TEST
        !!
        !! DIAGONALISATION OF THE OVERLAP MATRIX
        !allocate(smat(tpblock(1),tpblock(1)))
        !allocate(eig(tpblock(1)))
        !allocate(work(3*tpblock(1)))
        !
        !write(ilog,'(/,2x,a)') 'Valence-excited space overlap &
        !     matrix:'
        !do i=1,tpblock(1)
        !   do j=i,tpblock(1)
        !      smat(i,j)=dot_product(initvecs(:,i),initvecs(:,j))
        !      smat(j,i)=smat(i,j)
        !      write(ilog,*) i,j,smat(i,j)
        !   enddo
        !enddo
        !
        !e2=3*tpblock(1)
        !call dsyev('V','U',tpblock(1),smat,tpblock(1),eig,work,e2,error)
        !
        !if (error.ne.0) then
        !   errmsg='This fucked up...'
        !   call error_control
        !endif
        !
        !write(ilog,'(/,2x,a)') 'Eigenvalues of the valence-excited &
        !     space overlap matrix:'
        !do i=1,tpblock(1)
        !   write(ilog,*) i,eig(i)
        !enddo
        !
        !deallocate(smat)
        !deallocate(eig)
        !deallocate(work)
        !! TEST
        
        ! Orthogonalisation of the shifted dipole matrix-state vector
        ! contractions via a QR factorisation
        allocate(tau(tpblock(1)))
        allocate(work(tpblock(1)))
        call dgeqrf(ndim,tpblock(1),initvecs,ndim,tau,work,&
             tpblock(1),error)
        if (error.ne.0) then
           errmsg='dqerf failed in subroutine &
                dipole_ispace_contraction_tpa'
           call error_control
        endif
        call dorgqr(ndim,tpblock(1),tpblock(1),initvecs,ndim,tau,&
             work,tpblock(1),error)
        if (error.ne.0) then
           errmsg='dorgqr failed in subroutine &
                dipole_ispace_contraction_tpa'
           call error_control
        endif
        
        ! Write the valence-excited space guess vectors to file
        call freeunit(ivecs)
        open(ivecs,file='SCRATCH/tpa_initi',form='unformatted',&
             status='unknown')
        write(ivecs) initvecs
        close(ivecs)

        ! Deallocate arrays
        deallocate(tau)
        deallocate(work)
        deallocate(initvecs)

!-----------------------------------------------------------------------
! If we are considering two-photon excitation from an excited state,
! then we additionally require the transition dipole moments between
! the ground state and all Davidson states
!-----------------------------------------------------------------------
        if (statenumber.ne.0) then

           ! Allocate arrays
           allocate(mtm(ndim,3))
           allocate(tdmgsf(3,davstates))

           ! Loop over the components of the dipole operator
           do c=1,3

              ! Set the dipole component
              dpl(:,:)=dpl_all(c,:,:)

              ! Output our progress
              write(ilog,'(70a)') ('-',k=1,70)
              msg='Calculation of P_v . F_'//acomp(c)
              write(ilog,'(2x,a)') trim(msg)
              write(ilog,'(70a)') ('-',k=1,70)

              ! Calculate the F-vector
              call get_modifiedtm_adc2(ndim,kpq(:,:),mtm(:,c),0)

              ! Calculate the transition dipole moment between the
              ! ground state and the Davidson states
              do f=1,davstates
                 tdmgsf(c,f)=dot_product(mtm(:,c),vec(:,f))
              enddo
              tdmgsi(:)=tdmgsf(:,statenumber)

           enddo
           
           ! Deallocate arrays
           deallocate(mtm)

        endif

!-----------------------------------------------------------------------
! Deallocate arrays
!-----------------------------------------------------------------------
        deallocate(vec)
        deallocate(ener)

        return

      end subroutine dipole_ispace_contraction_tpa

!#######################################################################

      subroutine contract_dipole_state(filename,dim1,dim2,vec,tvec,&
           nbuf,nel,cntrdir)

        use constants
        use iomod
        use omp_lib

        implicit none

        integer                              :: dim1,dim2,idpl,nbuf,&
                                                nlim,k,n,buffsize,&
                                                nthreads,tid
        integer*8                            :: nel
        integer, dimension(:), allocatable   :: indxi,indxj
        real(d), dimension(dim1)             :: vec
        real(d), dimension(dim2)             :: tvec
        real(d), dimension(:), allocatable   :: dij
        real(d), dimension(:,:), allocatable :: tmpvec
        character(len=60)                    :: filename
        character(len=1)                     :: cntrdir
        
!-----------------------------------------------------------------------
! Open the dipole matrix file
!-----------------------------------------------------------------------
        call freeunit(idpl)
        open(idpl,file=filename,status='unknown',access='sequential',&
             form='unformatted')

!-----------------------------------------------------------------------
! Read the buffer size
!-----------------------------------------------------------------------
        read(idpl) buffsize

!-----------------------------------------------------------------------
! Allocate arrays
!-----------------------------------------------------------------------
        allocate(dij(buffsize))
        allocate(indxi(buffsize))
        allocate(indxj(buffsize))

        !$omp parallel
        nthreads=omp_get_num_threads()
        !$omp end parallel
        allocate(tmpvec(dim2,nthreads))

!-----------------------------------------------------------------------
! Perform the contraction of the shifted dipole matrix with the state
! vector
!
! Note that the cntrdir flag controls whether we operate with the
! shifted dipole operator from the right or the left of the state
! vector
!-----------------------------------------------------------------------
        tvec=0.0d0
        tmpvec=0.0d0

        if (cntrdir.eq.'r') then
           do k=1,nbuf
              read(idpl) dij(:),indxi(:),indxj(:),nlim
              !$omp parallel do &
              !$omp& private(n) &
              !$omp& shared(tmpvec,dij,vec,indxi,indxj)
              do n=1,nlim
                 tid=1+omp_get_thread_num()
                 tmpvec(indxi(n),tid)=tmpvec(indxi(n),tid)&
                      +dij(n)*vec(indxj(n))
              enddo
              !$omp end parallel do
           enddo
        else if (cntrdir.eq.'l') then
           do k=1,nbuf
              read(idpl) dij(:),indxi(:),indxj(:),nlim
              !$omp parallel do &
              !$omp& private(n) &
              !$omp& shared(tmpvec,dij,vec,indxi,indxj)
              do n=1,nlim
                 tid=1+omp_get_thread_num()
                 tmpvec(indxj(n),tid)=tmpvec(indxj(n),tid)&
                      +dij(n)*vec(indxi(n))
              enddo
              !$omp end parallel do
           enddo
        endif

        do k=1,nthreads
           tvec=tvec+tmpvec(:,k)
        enddo

!-----------------------------------------------------------------------
! Close the dipole matrix file
!-----------------------------------------------------------------------
        close(idpl)

!-----------------------------------------------------------------------
! Deallocate arrays
!-----------------------------------------------------------------------
        deallocate(dij)
        deallocate(indxi)
        deallocate(indxj)
        deallocate(tmpvec)

        return

      end subroutine contract_dipole_state
      
!#######################################################################
      
      subroutine lanczos_final_space_diag(ndim,ndimf,ndimsf,kpq,kpqf,&
           travec,vec_init,mtmf,noffdf,rvec,travec2)

        use constants
        use parameters
        use guessvecs
        use fspace
        use block_lanczos
        
        implicit none

        integer, dimension(7,0:nBas**2*4*nOcc**2) :: kpq,kpqf
        integer                                   :: ndim,ndimf,ndimsf,&
                                                     n
        integer*8                                 :: noffdf
        real(d), dimension(:), allocatable        :: travec,mtmf
        real(d), dimension(ndim)                  :: vec_init
        real(d), dimension(ndim,davstates)        :: rvec
        real(d), dimension(:,:), allocatable      :: travec2

!-----------------------------------------------------------------------        
! Acknowledging that we cannot use 2h2p unit vectors as initial
! Lanczos vectors for ADC(2)-s, reduce lmain if it is greater than the 
! number of final space 1h1p configurations
!-----------------------------------------------------------------------        
        if (method_f.eq.2.and.lmain.gt.ndimsf) then
           write(ilog,'(/,2x,a,/)') 'Resetting the Lanczos block size &
                s.t. it is not greater than the dimension of the 1h1p &
                subspace'
           ! Number of Lanczos vectors requested
           n=lmain*ncycles
           ! Reset lmain
           lmain=ndimsf
           ! Change ncycles s.t. the number of Lanczos vectors 
           ! generated does not change
           ncycles=n/lmain
        endif

!-----------------------------------------------------------------------        
! If requested, determine the initial vectors Lanczos vectors by 
! diagonalising the ADC(1) Hamiltonian matrix
!-----------------------------------------------------------------------        
        if (lancguess.eq.2.or.lancguess.eq.4) call adc1_guessvecs_final

!-----------------------------------------------------------------------
! Allocate the travec array that will hold the contraction of the IS
! representation of the dipole operator with the initial state vector
!-----------------------------------------------------------------------
        allocate(travec(ndimf))

!-----------------------------------------------------------------------
! Determine the guess vectors for the band-Lanczos calculation
!
! Note that as part of this process, the transition moments between
! the ISs and the initial state are calculated in lanczos_guess_vecs
! and passed back in the travec array
!-----------------------------------------------------------------------
        call lanczos_guess_vecs(vec_init,ndim,ndimsf,&
             travec,ndimf,kpq,kpqf,mtmf,rvec,travec2)

!-----------------------------------------------------------------------
! Write the final space ADC(2) Hamiltonian matrix to file
!-----------------------------------------------------------------------
        write(ilog,*) 'Saving complete FINAL SPACE ADC2 matrix in file'
        
        if (method_f.eq.2) then
           ! ADC(2)-s
           if (lcvsfinal) then
              call write_fspace_adc2_1_cvs(ndimf,kpqf(:,:),noffdf,'c')
           else
              call write_fspace_adc2_1(ndimf,kpqf(:,:),noffdf,'c')
           endif
        else if (method_f.eq.3) then
           ! ADC(2)-x
           if (lcvsfinal) then
              call write_fspace_adc2e_1_cvs(ndimf,kpqf(:,:),noffdf,'c')
           else
              call write_fspace_adc2e_1(ndimf,kpqf(:,:),noffdf,'c')
           endif
        endif

!-----------------------------------------------------------------------
! Perform the block-Lanczos calculation
!-----------------------------------------------------------------------
        call lancdiag_block(ndimf,noffdf,'c')

        return

      end subroutine lanczos_final_space_diag

!#######################################################################

      subroutine lanczos_guess_vecs(vec_init,ndim,ndimsf,travec,ndimf,&
           kpq,kpqf,mtmf,rvec,travec2)

        use constants
        use parameters

        implicit none

        integer, dimension(7,0:nBas**2*4*nOcc**2) :: kpq,kpqf
        integer                                   :: ndim,ndimf,ndimsf
        real(d), dimension(ndim)                  :: vec_init
        real(d), dimension(ndimf)                 :: travec
        real(d), dimension(:), allocatable        :: mtmf
        real(d), dimension(ndim,davstates)        :: rvec
        real(d), dimension(:,:), allocatable      :: travec2

        if (lrixs) then
           ! RIXS calculation
           call guess_vecs_rixs(rvec,ndim,ndimf,ndimsf,kpq,kpqf,&
                travec2)
        else if (statenumber.eq.0) then
           ! Ionisation from the ground state
           call guess_vecs_gs2ex(ndimf,ndimsf,mtmf,kpqf)
        else
           ! Ionisation from an excited state
           call guess_vecs_ex2ex(vec_init,ndim,ndimsf,travec,ndimf,&
                kpq,kpqf)
        endif

        return

      end subroutine lanczos_guess_vecs

!#######################################################################

      subroutine guess_vecs_rixs(rvec,ndim,ndimf,ndimsf,kpq,kpqf,travec2)
        
        use constants
        use parameters
        use misc
        use get_matrix_dipole
        use get_moment
        use fspace
        use guessvecs
        use iomod

        implicit none
        
        integer, dimension(7,0:nBas**2*4*nOcc**2) :: kpq,kpqf
        integer                                   :: i,j,k,c,ndim,ndimf,&
                                                     ndimsf,error,&
                                                     ivecs,ilbl
        real(d), dimension(ndim,davstates)        :: rvec
        real(d), dimension(:,:), allocatable      :: travec2,initvecs
        real(d), dimension(:), allocatable        :: tau,work

!----------------------------------------------------------------------
! Allocate the travec2 array
!
! The first three columns of this array holds the F-vectors
! F_Ja = < Psi_J | Da | Psi_0 >, a=x,y,z, where the Psi_J
! are the ISs spanning the final space
!
! The remaining columns hold the products of the IS representation of
! the shifted dipole operator and the initial space vectors
!----------------------------------------------------------------------
        allocate(travec2(ndimf,3*(davstates+1)))

!-----------------------------------------------------------------------
! Calculate the contractions of the IS shifted dipole matrix and the
! valence space vectors
!-----------------------------------------------------------------------
        call dipole_ispace_contraction_all(rvec,travec2,ndim,ndimf,&
             kpq,kpqf)
        
!-----------------------------------------------------------------------
! The initial Lanczos vectors will be formed from the contractions of
! the shifted dipole matrix with the valence states (ground + excited),
! i.e., the vectors held in the travec2 array
!
! IN THE ORTHOGONALISATION STEP, WE ARE MIXING THE DIPOLE-STATE
! PRODUCTS AMONGST THEMSELVES. IS THIS GOING TO PRODUCE VECTORS THAT
! DO NOT GENERATE IRREPS OF THE MOLECULAR POINT GROUP?
!-----------------------------------------------------------------------
        ! Set the block size
        lmain=3*(davstates+1)

        ! Copy the contents of the travec2 array
        allocate(initvecs(ndimf,lmain))
        initvecs=travec2
        
        ! Orthogonalisation of the shifted dipole matrix-state vector
        ! contractions via a QR factorisation
        allocate(tau(lmain))
        allocate(work(lmain))
        call dgeqrf(ndimf,lmain,initvecs,ndimf,tau,work,lmain,error)
        if (error.ne.0) then
           errmsg='dqerf failed in subroutine guess_vecs_rixs'
           call error_control
        endif
        call dorgqr(ndimf,lmain,lmain,initvecs,ndimf,tau,work,lmain,error)
        if (error.ne.0) then
           errmsg='dorgqr failed in subroutine guess_vecs_rixs'
           call error_control
        endif
        deallocate(tau)
        deallocate(work)

        ! Write the guess vectors to file
        call freeunit(ivecs)
        open(ivecs,file='SCRATCH/rixs_ivecs',form='unformatted',&
             status='unknown')
        write(ivecs) initvecs
        close(ivecs)
        
        deallocate(initvecs)

        return

      end subroutine guess_vecs_rixs

!#######################################################################

      subroutine guess_vecs_gs2ex(ndimf,ndimsf,mtmf,kpqf)

        use constants
        use parameters
        use get_moment
        use fspace
        use guessvecs

        implicit none

        integer, dimension(7,0:nBas**2*4*nOcc**2) :: kpqf
        integer                                   :: ndimf,ndimsf,&
                                                     iadc1,itmp,dim2,&
                                                     i,k1,k2,upper
        integer, dimension(:), allocatable        :: indx1,indx2
        real(d), dimension(:), allocatable        :: mtmf
        real(d), dimension(:), allocatable        :: tmpvec
        real(d), dimension(ndimsf,ndimsf)         :: adc1vec

!-----------------------------------------------------------------------        
! Calculate the vector F_J = < Psi_J | D | Psi_0 >, where the Psi_J
! are the ISs spanning the final space
!
! N.B. this vector is saved to the mtmf array
!-----------------------------------------------------------------------
        allocate(mtmf(ndimf))
        call get_modifiedtm_adc2(ndimf,kpqf(:,:),mtmf(:),0)

!-----------------------------------------------------------------------
! If requested, determine the block size based on the transition
! matrix elements between the initial state and the intermediate
! states (and possibly the ADC(1) eigenvectors)
!-----------------------------------------------------------------------
        if (ldynblock) call getblocksize(mtmf,ndimf,ndimsf)

!-----------------------------------------------------------------------
! From the values of the elements of mtmf (and/or the ADC(1)
! eigenvectors), determine which vectors will form the initial Lanczos
! vectors
!
! Note that we can only have lancguess=3 or 4 for ADC(2)-s
!-----------------------------------------------------------------------
        allocate(tmpvec(ndimf))

        if (lancguess.eq.1) then
           if (method.eq.2) then
              upper=ndimsf
           else if (method.eq.3) then
              upper=ndimf
           endif
           tmpvec=mtmf(1:upper)
           call fill_stvc(upper,tmpvec(1:upper))

        else if (lancguess.eq.2) then
           ! Read the ADC(1) eigenvectors from file
           call freeunit(iadc1)
           open(iadc1,file='SCRATCH/adc1_vecs',form='unformatted',&
                status='old')
           read(iadc1) itmp,adc1vec           
           close(iadc1)
           ! Contract the ADC(1) eigenvectors with the 1h1p part of
           ! the F-vector
           do i=1,ndimsf
              tmpvec(i)=dot_product(adc1vec(:,i),mtmf(1:ndimsf))
           enddo
           call fill_stvc(ndimsf,tmpvec(1:ndimsf))

        else if (lancguess.eq.3) then
           ! 1h1p ISs
           allocate(indx1(ndimsf))           
           call dsortindxa1('D',ndimsf,mtmf(1:ndimsf)**2,indx1(:))

           ! 2h2p ISs
           dim2=ndimf-ndimsf
           allocate(indx2(dim2))
           call dsortindxa1('D',dim2,mtmf(ndimsf+1:ndimf)**2,indx2(:))

           ! Fill in the stvc_mxc array
           allocate(stvc_mxc(3*lmain))
           do i=1,lmain

              k1=indx1(i)
              k2=ndimsf+indx2(i)

              ! 1h1p IS plus or minus the 2h2p IS (chosen st the
              ! resulting vector has the greates TDM with the initial
              ! state)
              if (mtmf(k1).gt.0.and.mtmf(k2).gt.0) then
                 stvc_mxc(i*3-2)=1
              else
                 stvc_mxc(i*3-2)=-1
              endif

              ! Index of the 1h1p IS
              stvc_mxc(i*3-1)=k1

              ! Index of the 2h2p IS
              stvc_mxc(i*3)=k2
              
           enddo

           deallocate(indx1,indx2)

        else if (lancguess.eq.4) then
           ! Read the ADC(1) eigenvectors from file
           call freeunit(iadc1)
           open(iadc1,file='SCRATCH/adc1_vecs',form='unformatted',&
                status='old')
           read(iadc1) itmp,adc1vec           
           close(iadc1)
           ! Contract the ADC(1) eigenvectors with the 1h1p part of
           ! the F-vector
           do i=1,ndimsf
              tmpvec(i)=dot_product(adc1vec(:,i),mtmf(1:ndimsf))
           enddo
           
           ! ADC(1) eigenvectors
           allocate(indx1(ndimsf))
           call dsortindxa1('D',ndimsf,tmpvec(1:ndimsf)**2,indx1(:))
           
           ! 2h2p ISs
           dim2=ndimf-ndimsf
           allocate(indx2(dim2))
           call dsortindxa1('D',dim2,mtmf(ndimsf+1:ndimf)**2,indx2(:))

           ! Fill in the stvc_mxc array
           allocate(stvc_mxc(3*lmain))

           do i=1,lmain

              k1=indx1(i)
              k2=ndimsf+indx2(i)

              ! ADC(1) eigenvector plus or minus the 2h2p IS (chosen st
              ! the resulting vector has the greates TDM with the
              ! initial state)
              if (tmpvec(k1).gt.0.and.mtmf(k2).gt.0) then
                 stvc_mxc(i*3-2)=1
              else
                 stvc_mxc(i*3-2)=-1
              endif

              ! Index of the ADC(1) eigenvector
              stvc_mxc(i*3-1)=k1

              ! Index of the 2h2p IS
              stvc_mxc(i*3)=k2
              
           enddo

           deallocate(indx1,indx2)

        endif
        
        deallocate(tmpvec)

        return

      end subroutine guess_vecs_gs2ex

!#######################################################################

      subroutine guess_vecs_ex2ex(vec_init,ndim,ndimsf,travec,ndimf,&
           kpq,kpqf)

        use constants
        use parameters
        use misc
        use get_matrix_dipole
        use fspace
        use guessvecs

        implicit none

        integer, dimension(7,0:nBas**2*4*nOcc**2) :: kpq,kpqf
        integer                                   :: i,ndim,ndimf,&
                                                     ndimsf,iadc1,&
                                                     itmp,k1,k2,&
                                                     dim2,upper
        integer, dimension(:), allocatable        :: indx_tra,indx1,&
                                                     indx2
        real(d), dimension(ndim)                  :: vec_init
        real(d), dimension(ndimf)                 :: travec
        real(d), dimension(:), allocatable        :: tmpvec
        real(d), dimension(ndimsf,ndimsf)         :: adc1vec

!-----------------------------------------------------------------------
! Calculate travec: the product of the IS representation of the
! shifted operator and the initial state vector 
!-----------------------------------------------------------------------        
        call get_dipole_initial_product(ndim,ndimf,kpq,kpqf,vec_init,&
             travec)

!-----------------------------------------------------------------------
! If requested, determine the block size based on the transition
! matrix elements between the initial state and the intermediate
! states (and possibly the ADC(1) eigenvectors)
!-----------------------------------------------------------------------
        if (ldynblock) call getblocksize(travec,ndimf,ndimsf)

!-----------------------------------------------------------------------
! From the values of the elements of travec (and/or the ADC(1)
! eigenvectors), determine which vectors will form the initial Lanczos
! vectors
!
! Note that we can only have lancguess=3 or 4 for ADC(2)-s
!-----------------------------------------------------------------------
        allocate(tmpvec(ndimf))

        if (lancguess.eq.1) then
           if (method_f.eq.2) then
              upper=ndimsf
           else if (method_f.eq.3) then
              upper=ndimf
           endif
           tmpvec=travec(1:upper)
           call fill_stvc(upper,travec(1:upper))

        else if (lancguess.eq.2) then
           ! Read the ADC(1) eigenvectors from file
           call freeunit(iadc1)
           open(iadc1,file='SCRATCH/adc1_vecs',form='unformatted',&
                status='old')
           read(iadc1) itmp,adc1vec           
           close(iadc1)
           ! Contract the ADC(1) eigenvectors with the product of the 
           ! 1h1p part of travec
           do i=1,ndimsf
              tmpvec(i)=dot_product(adc1vec(:,i),travec(1:ndimsf))
           enddo
           call fill_stvc(ndimsf,travec(1:ndimsf))

        else if (lancguess.eq.3) then
           ! 1h1p ISs
           allocate(indx1(ndimsf))           
           call dsortindxa1('D',ndimsf,travec(1:ndimsf)**2,indx1(:))

           ! 2h2p ISs
           dim2=ndimf-ndimsf
           allocate(indx2(dim2))
           call dsortindxa1('D',dim2,travec(ndimsf+1:ndimf)**2,indx2(:))

           ! Fill in the stvc_mxc array
           allocate(stvc_mxc(3*lmain))
           do i=1,lmain

              k1=indx1(i)
              k2=ndimsf+indx2(i)

              ! 1h1p IS plus or minus the 2h2p IS (chosen st the
              ! resulting vector has the greates TDM with the initial
              ! state)
              if (travec(k1).gt.0.and.travec(k2).gt.0) then
                 stvc_mxc(i*3-2)=1
              else
                 stvc_mxc(i*3-2)=-1
              endif

              ! Index of the 1h1p IS
              stvc_mxc(i*3-1)=k1

              ! Index of the 2h2p IS
              stvc_mxc(i*3)=k2
              
           enddo

           deallocate(indx1,indx2)

        else if (lancguess.eq.4) then
           ! Read the ADC(1) eigenvectors from file
           call freeunit(iadc1)
           open(iadc1,file='SCRATCH/adc1_vecs',form='unformatted',&
                status='old')
           read(iadc1) itmp,adc1vec           
           close(iadc1)
           ! Contract the ADC(1) eigenvectors with the 1h1p part of
           ! the F-vector
           do i=1,ndimsf
              tmpvec(i)=dot_product(adc1vec(:,i),travec(1:ndimsf))
           enddo
           
           ! ADC(1) eigenvectors
           allocate(indx1(ndimsf))           
           call dsortindxa1('D',ndimsf,tmpvec(1:ndimsf)**2,indx1(:))
           
           ! 2h2p ISs
           dim2=ndimf-ndimsf
           allocate(indx2(dim2))
           call dsortindxa1('D',dim2,travec(ndimsf+1:ndimf)**2,indx2(:))

           ! Fill in the stvc_mxc array
           allocate(stvc_mxc(3*lmain))

           do i=1,lmain

              k1=indx1(i)
              k2=ndimsf+indx2(i)

              ! ADC(1) eigenvector plus or minus the 2h2p IS (chosen st
              ! the resulting vector has the greates TDM with the
              ! initial state)
              if (tmpvec(k1).gt.0.and.travec(k2).gt.0) then
                 stvc_mxc(i*3-2)=1
              else
                 stvc_mxc(i*3-2)=-1
              endif

              ! Index of the ADC(1) eigenvector
              stvc_mxc(i*3-1)=k1

              ! Index of the 2h2p IS
              stvc_mxc(i*3)=k2
              
           enddo

           deallocate(indx1,indx2)

        endif

        deallocate(tmpvec)

        return

      end subroutine guess_vecs_ex2ex

!#######################################################################

      subroutine tpa_lanczos(ndim,ndimf,kpq,kpqf,noffd,noffdf)

        use constants
        use parameters
        use block_lanczos

        implicit none

        integer, dimension(7,0:nBas**2*4*nOcc**2) :: kpq,kpqf
        integer                                   :: ndim,ndimf
        integer*8                                 :: noffd,noffdf

!-----------------------------------------------------------------------
! Perform the block-Lanczos calculation using the initial-space
! Hamiltonian
!-----------------------------------------------------------------------
        lmain=tpblock(1)
        call lancdiag_block(ndim,noffd,'i')

        ! Rename the valence-excited space Lanczos vector file
        call system('mv '//trim(lancname)//' SCRATCH/lancstates_v')

!-----------------------------------------------------------------------
! If we are calculating a TPXAS spectrum, then perform the
! block-Lanczos calculation using the final-space Hamiltonian
!-----------------------------------------------------------------------
        if (lcvsfinal) then

           lmain=tpblock(2)
           call lancdiag_block(ndimf,noffdf,'c')
           
           ! Rename the core-excited space Lanczos vector file
           call system('mv '//trim(lancname)//' SCRATCH/lancstates_c')

        endif

        return

      end subroutine tpa_lanczos

!#######################################################################

      subroutine initial_space_dipole(ndim,ndims,kpq)

        use channels
        use constants
        use parameters
        use diagmod, only: readdavvc
        use get_matrix_dipole
        use misc
        use dyson_calc

        implicit none

        integer, dimension(7,0:nBas**2*4*nOcc**2) :: kpq
        integer                                   :: ndim,ndims,i,j,&
                                                     k,a,b,p,q,c
        integer*8                                 :: nel
        integer                                   :: nbuf
        real(d), dimension(:,:), allocatable      :: rvec,dmvec
        real(d), dimension(davstates_f)           :: ener
        real(d)                                   :: dip0,dipnuc
        real(d), parameter                        :: ang2bohr=1.889725989d0
        character(len=60)                         :: filename

!-----------------------------------------------------------------------
! Nuclear contribution to the dipole moments
!-----------------------------------------------------------------------
        if (tranmom2.eq.'x') then
           c=1
        else if (tranmom2.eq.'y') then
           c=2
        else if (tranmom2.eq.'z') then
           c=3
        endif

        dipnuc=0.0d0
        do i=1,natm
           dipnuc=dipnuc+ang2bohr*xcoo(i*3-3+c)*atomic_number(atlbl(i))
        enddo

!-----------------------------------------------------------------------
! Ground state density matrix
!-----------------------------------------------------------------------
        if (.not.allocated(density)) allocate(density(nbas,nbas))
        density=0.0d0

        ! Occupied-occupied block: 0th-order contribution
        do i=1,nocc
           density(i,i)=2.0d0
        enddo

        ! Occupied-occupied block: 2nd-order contribution
        do i=1,nocc
           do j=i,nocc
              density(i,j)=density(i,j)+rhogs2_oo(i,j)
              density(j,i)=density(i,j)
           enddo
        enddo

        ! Unoccupied-unoccupied block: 2nd-order contribution
        do a=nocc+1,nbas
           do b=a,nbas
              density(a,b)=rhogs2_uu(a,b)
              density(b,a)=density(a,b)
           enddo
        enddo

        ! Occupied-unoccupied block: 2nd-order contribution
        do i=1,nocc
           do a=nocc+1,nbas
              density(i,a)=rhogs2_ou(i,a)
              density(a,i)=density(i,a)
           enddo
        enddo

!-----------------------------------------------------------------------
! Ground state electronic dipole moment
!-----------------------------------------------------------------------
        dip0=0.0d0
        do p=1,nbas
           do q=1,nbas
              dip0=dip0+dpl(p,q)*density(p,q)
           enddo
        enddo

        ! Multiplication by e
        dip0=-dip0

        write(ilog,*) "dip0:",dip0

!-----------------------------------------------------------------------
! Read the initial space Davidson states from file
!-----------------------------------------------------------------------
        allocate(rvec(ndim,davstates))
        call readdavvc(davstates,ener,rvec,'i',ndim)

!-----------------------------------------------------------------------
! Form the dmvec vectors: contractions of the IS representation of the
! shifted dipole operator with the initial state vectors
! -----------------------------------------------------------------------
        allocate(dmvec(ndim,davstates))

        write(ilog,'(/,2x,a,/)') "Calculating the initial state dipole &
             moments..."

        filename='SCRATCH/dipole_vv'

        call get_adc2_dipole_improved_omp(ndim,ndim,kpq,kpq,nbuf,&
             nel,filename)

        do i=1,davstates
           call contract_dipole_state(filename,ndim,ndim,rvec(:,i),&
                dmvec(:,i),nbuf,nel,'r')
        enddo        

!-----------------------------------------------------------------------
! Contract the dmvec vectors with the final state vectors to yield the
! final state electronic dipole moments
!-----------------------------------------------------------------------
        allocate(dipmom(davstates))

        ! Loop over Davidson states
        do i=1,davstates

           ! < Psi_i | D - D0 | Psi_i > (including the multiplication
           ! by e)
           dipmom(i)=-dot_product(rvec(:,i),dmvec(:,i))

           ! ! < Psi_i | D | Psi_i >
           dipmom(i)=dipmom(i)+dip0

        enddo

!-----------------------------------------------------------------------
! Total excited state dipole moments
!-----------------------------------------------------------------------
        dipmom=dipmom+dipnuc

!-----------------------------------------------------------------------
! Deallocate arrays
!-----------------------------------------------------------------------
        deallocate(rvec)
        deallocate(dmvec)

        return

      end subroutine initial_space_dipole

!#######################################################################

      subroutine final_space_dipole(ndimf,ndimsf,kpqf)
        
        use channels
        use constants
        use parameters
        use diagmod, only: readdavvc
        use get_matrix_dipole
        use misc
        use dyson_calc

        implicit none

        integer, dimension(7,0:nBas**2*4*nOcc**2) :: kpqf
        integer                                   :: ndimf,ndimsf,i,j,&
                                                     k,a,b,p,q,c
        integer*8                                 :: nel
        integer                                   :: nbuf
        real(d), dimension(:,:), allocatable      :: rvec,dmvec
        real(d), dimension(davstates_f)           :: ener
        real(d)                                   :: dip0,dipnuc
        real(d), parameter                        :: ang2bohr=1.889725989d0
        character(len=60)                         :: filename

!-----------------------------------------------------------------------
! Nuclear contribution to the dipole moments
!-----------------------------------------------------------------------
        if (tranmom2.eq.'x') then
           c=1
        else if (tranmom2.eq.'y') then
           c=2
        else if (tranmom2.eq.'z') then
           c=3
        endif

        dipnuc=0.0d0
        do i=1,natm
           dipnuc=dipnuc+ang2bohr*xcoo(i*3-3+c)*atomic_number(atlbl(i))
        enddo

!-----------------------------------------------------------------------
! Ground state density matrix
!-----------------------------------------------------------------------
        if (.not.allocated(density)) allocate(density(nbas,nbas))
        density=0.0d0

        ! Occupied-occupied block: 0th-order contribution
        do i=1,nocc
           density(i,i)=2.0d0
        enddo

        ! Occupied-occupied block: 2nd-order contribution
        do i=1,nocc
           do j=i,nocc
              density(i,j)=density(i,j)+rhogs2_oo(i,j)
              density(j,i)=density(i,j)
           enddo
        enddo

        ! Unoccupied-unoccupied block: 2nd-order contribution
        do a=nocc+1,nbas
           do b=a,nbas
              density(a,b)=rhogs2_uu(a,b)
              density(b,a)=density(a,b)
           enddo
        enddo

        ! Occupied-unoccupied block: 2nd-order contribution
        do i=1,nocc
           do a=nocc+1,nbas
              density(i,a)=rhogs2_ou(i,a)
              density(a,i)=density(i,a)
           enddo
        enddo

!-----------------------------------------------------------------------
! Ground state electronic dipole moment
!-----------------------------------------------------------------------
        dip0=0.0d0
        do p=1,nbas
           do q=1,nbas
              dip0=dip0+dpl(p,q)*density(p,q)
           enddo
        enddo

        ! Multiplication by e
        dip0=-dip0

        !write(ilog,*) "dip0:",dip0

!-----------------------------------------------------------------------
! Read the final space Davidson states from file
!-----------------------------------------------------------------------
        allocate(rvec(ndimf,davstates_f))
        call readdavvc(davstates_f,ener,rvec,'f',ndimf)

!-----------------------------------------------------------------------
! Form the dmvec vectors: contractions of the IS representation of the
! shifted dipole operator with the final state vectors
! -----------------------------------------------------------------------
        allocate(dmvec(ndimf,davstates_f))

        write(ilog,'(/,2x,a,/)') "Calculating the final state dipole &
             moments..."

        filename='SCRATCH/dipole_cc'

        call get_adc2_dipole_improved_omp(ndimf,ndimf,kpqf,kpqf,nbuf,&
             nel,filename)

        do i=1,davstates_f
           call contract_dipole_state(filename,ndimf,ndimf,rvec(:,i),&
                dmvec(:,i),nbuf,nel,'r')
        enddo

!-----------------------------------------------------------------------
! Contract the dmvec vectors with the final state vectors to yield the
! final state dipole moments
!-----------------------------------------------------------------------
        allocate(dipmom_f(davstates_f))

        ! Loop over Davidson states
        do i=1,davstates_f

           ! < Psi_i | D - D0 | Psi_i > (including the multiplication
           ! by e)
           dipmom_f(i)=-dot_product(rvec(:,i),dmvec(:,i))

           ! ! < Psi_i | D | Psi_i >
           dipmom_f(i)=dipmom_f(i)+dip0

        enddo

!-----------------------------------------------------------------------
! Total excited state dipole moments
!-----------------------------------------------------------------------
        dipmom_f=dipmom_f+dipnuc

!-----------------------------------------------------------------------
! Deallocate arrays
!-----------------------------------------------------------------------
        deallocate(rvec)
        deallocate(dmvec)

        return

      end subroutine final_space_dipole

!#######################################################################

      subroutine final_space_tdm(ndimf,ndimsf,travec,e_init,mtmf,kpqf,&
           travec2,ndim)

        use constants
        use parameters

        implicit none
 
        integer, dimension(7,0:nBas**2*4*nOcc**2) :: kpqf
        integer                                   :: ndimf,ndimsf,ndim
        real(d), dimension(ndimf)                 :: travec,mtmf
        real(d)                                   :: e_init
        real(d), dimension(ndimf,3*(davstates+1)) :: travec2

        if (lrixs) then
           call tdm_rixs(ndim,ndimf,ndimsf,travec2,e_init)
        else if (ltpa) then
           if (lcvsfinal) then
              call tdm_tpxas(ndim,ndimf,e_init)
           else
              call tdm_tpa(ndim,ndimf,e_init)
           endif
        else
           if (ldiagfinal) then
              ! Davidson states
              call tdm_davstates_final(ndimf,ndimsf,travec,e_init,&
                   mtmf,kpqf)
           else
              call tdm_lancstates(ndimf,ndimsf,travec,e_init,mtmf)
           endif
        endif
           
        return

      end subroutine final_space_tdm

!#######################################################################

      subroutine tdm_rixs(ndim,ndimf,ndimsf,travec2,e_init)
        
        use constants
        use parameters
        use iomod

        implicit none

        integer                                   :: ndim,ndimf,&
                                                     ndimsf,i,j,k,&
                                                     ivecf,irixs,&
                                                     idav,nfinal
        real(d)                                   :: e_init
        real(d), dimension(ndimf,3*(davstates+1)) :: travec2
        real(d), dimension(:,:), allocatable      :: tdm
        real(d), dimension(:), allocatable        :: vec
        real(d), dimension(:), allocatable        :: enerf
        real(d), dimension(davstates)             :: ener
        character(len=70)                         :: filename

!-----------------------------------------------------------------------
! Set dimensions and filenames
!-----------------------------------------------------------------------
        if (ldiagfinal) then
           ! Davidson-RIXS
           nfinal=davstates_f
           filename=davname_f
        else
           ! Block Lanczos-RIXS
           nfinal=lancstates
           filename=lancname
        endif
        
!-----------------------------------------------------------------------
! For all valence states |Psi_i> (including the ground state),
! calculate the matrix elements <Psi_i | Da | chi_j>, where the chi_j
! are the final space states and a=x,y,z
!-----------------------------------------------------------------------
        ! Allocate arrays        
        allocate(vec(ndimf))
        allocate(tdm(3*(davstates+1),nfinal))
        allocate(enerf(nfinal))
        
        ! Open the final space vector file
        call freeunit(ivecf)
        open(ivecf,file=filename,status='old',access='sequential',&
             form='unformatted')

        ! Loop over the final space states
        do j=1,nfinal

           ! Read the jth final space eigenpair
           read(ivecf) k,enerf(j),vec

           ! Loop over the x, y, and z components of D for each
           ! of the valence states (ground + excited)
           do i=1,3*(davstates+1)
              tdm(i,j)=dot_product(travec2(:,i),vec)
           enddo

        enddo
        
        ! Close the final space vector file
        close(ivecf)

        ! Deallocate arrays
        deallocate(vec)

!-----------------------------------------------------------------------
! Read the initial space energies from file
!-----------------------------------------------------------------------
        ! Allocate arrays
        allocate(vec(ndim))

        ! Open the Davidson file
        call freeunit(idav)
        open(idav,file=davname,status='unknown',access='sequential',&
             form='unformatted')

        ! Read the energies
        do i=1,davstates
           read(idav) k,ener(i),vec
        enddo

        ! Close the Davidson file
        close(idav)
        
        ! Deallocate arrays
        deallocate(vec)

!-----------------------------------------------------------------------
! Write the RIXS data file
!-----------------------------------------------------------------------
        ! Open the RIXS data file
        call freeunit(irixs)
        filename='rixs.dat'
        open(irixs,file=filename,status='unknown',form='unformatted')

        ! Dimensions
        write(irixs) davstates+1
        write(irixs) nfinal

        ! Ground state energy
        write(irixs) ehf+e_mp2
        
        ! Energies of the valence-excited states
        do i=1,davstates
           write(irixs) ehf+e_mp2+ener(i)
        enddo

        ! Energies of the final space states
        do i=1,nfinal
           write(irixs) ehf+e_mp2+enerf(i)
        enddo

        ! Transition dipole matrix elements <Psi_i | Da | chi_j>,
        ! a=x,y,z between the valence states and the
        ! final space states
        do i=1,3*(davstates+1)
           do j=1,nfinal
              write(irixs) tdm(i,j)
           enddo
        enddo

        ! Close the RIXS data file
        close(irixs)

        return

      end subroutine tdm_rixs

!#######################################################################

      subroutine tdm_tpxas(ndim,ndimf,e_init)

        use constants
        use parameters
        use iomod

        implicit none

        integer                                :: ndim,ndimf,f,k,i,&
                                                  nlanc_v,nlanc_c,&
                                                  ilanc,a,b,alpha,&
                                                  itpa
        real(d)                                :: e_init
        real(d), dimension(:,:,:), allocatable :: sabif
        real(d), dimension(:), allocatable     :: lvec,lener_v,&
                                                  lener_c,xsec,&
                                                  delta
        real(d), dimension(:,:), allocatable   :: tdmil_v,tdmil_c
        real(d), dimension(:,:,:), allocatable :: tdmfl_v,tdmfl_c
        real(d), parameter                     :: c_au=137.0359991d0

!----------------------------------------------------------------------
! Output where we are at
!----------------------------------------------------------------------
        write(ilog,'(/,70a)') ('-',k=1,70)
        write(ilog,'(2x,a)') 'Calculation of the two-photon &
             cross-sections'
        write(ilog,'(70a)') ('-',k=1,70)

!----------------------------------------------------------------------
! Allocate and initialise arrays
!----------------------------------------------------------------------
        ! Two-photon transition moments
        allocate(sabif(3,3,davstates_f))
        sabif=0.0d0

        ! Valence-excited space Lanczos energies
        nlanc_v=tpblock(1)*ncycles
        allocate(lener_v(nlanc_v))
        lener_v=0.0d0

        ! Core-excited space Lanczos energies
        nlanc_c=tpblock(1)*ncycles
        allocate(lener_c(nlanc_c))
        lener_c=0.0d0

        ! Transition dipole moments between the initial state
        ! and the valence-excited space Lanczos pseudo-states
        allocate(tdmil_v(3,nlanc_v))
        tdmil_v=0.0d0

        ! Transition dipole moments between the initial state
        ! and the core-excited space Lanczos pseudo-states
        allocate(tdmil_c(3,nlanc_c))
        tdmil_c=0.0d0

        ! Transition dipole moments between the final states
        ! and the valence-excited space Lanczos pseudo-states
        allocate(tdmfl_v(3,davstates_f,nlanc_v))
        tdmfl_v=0.0d0

        ! Transition dipole moments between the final states
        ! and the core-excited space Lanczos pseudo-states
        allocate(tdmfl_c(3,davstates_f,nlanc_c))
        tdmfl_c=0.0d0

        ! Two photon cross-sections
        allocate(xsec(davstates_f))
        xsec=0.0d0
        allocate(delta(davstates_f))
        delta=0.0d0

!----------------------------------------------------------------------
! Calculate the transition dipole moments between the initial state
! and the valence-excited space Lanczos pseudo-states, and the 
! final states and the valence-excited Lanczos pseudo-states
!----------------------------------------------------------------------
        ! Allocate arrays
        allocate(lvec(ndim))

        ! Open the valence-excited space Lanczos pseudo-state file
        call freeunit(ilanc)
        open(ilanc,file='SCRATCH/lancstates_v',status='old',&
             access='sequential',form='unformatted')

        ! Loop over the valence-excited space Lanczos pseudo-states
        do alpha=1,nlanc_v

           ! Read the current Lanczos pseudo-state
           read(ilanc) k,lener_v(alpha),lvec

           ! < i | D_a | alpha >
           do a=1,3
              tdmil_v(a,alpha)=dot_product(travec_iv(:,a),lvec)
           enddo

           ! < f | D_a | alpha >
           do f=1,davstates_f
              do a=1,3
                 tdmfl_v(a,f,alpha)=&
                      dot_product(travec_fv(:,a,f),lvec)
              enddo
           enddo

        enddo

        ! Deallocate arrays
        deallocate(lvec)

        ! Close the valence-excited space Lanczos pseudo-state file
        close(ilanc)

!----------------------------------------------------------------------
! Calculate the transition dipole moments between the initial state
! and the core-excited space Lanczos pseudo-states, and the 
! final states and the core-excited Lanczos pseudo-states
!----------------------------------------------------------------------
        ! Allocate arrays
        allocate(lvec(ndimf))

        ! Open the valence-excited space Lanczos pseudo-state file
        call freeunit(ilanc)
        open(ilanc,file='SCRATCH/lancstates_c',status='old',&
             access='sequential',form='unformatted')

        ! Loop over the valence-excited space Lanczos pseudo-states
        do alpha=1,nlanc_c

           ! Read the current Lanczos pseudo-state
           read(ilanc) k,lener_c(alpha),lvec

           ! < i | D_a | alpha >
           do a=1,3
              tdmil_c(a,alpha)=dot_product(travec_ic(:,a),lvec)
           enddo

           ! < f | D_a | alpha >
           do f=1,davstates_f
              do a=1,3
                 tdmfl_c(a,f,alpha)=&
                      dot_product(travec_fc(:,a,f),lvec)
              enddo
           enddo

        enddo

        ! Deallocate arrays
        deallocate(lvec)

        ! Close the valence-excited space Lanczos pseudo-state file
        close(ilanc)

!----------------------------------------------------------------------
! Calculation of the valence-excited space contribution to the
! two-photon transition moments
!----------------------------------------------------------------------
        ! Loop over final states
        do f=1,davstates_f
           
           ! Loop over pairs of dipole operator components
           do a=1,3
              do b=1,3

                 ! Loop over valence-excited space Lanczos
                 ! pseudo-states
                 do alpha=1,nlanc_v

                    sabif(a,b,f)=sabif(a,b,f)&
                         +tdmil_v(a,alpha)*tdmfl_v(b,f,alpha)&
                         /(lener_v(alpha)-0.5d0*edavf(f))

                    sabif(a,b,f)=sabif(a,b,f)&
                         +tdmil_v(b,alpha)*tdmfl_v(a,f,alpha)&
                         /(lener_v(alpha)-0.5d0*edavf(f))

                 enddo

              enddo
           enddo

        enddo

!----------------------------------------------------------------------
! Calculation of the core-excited space contribution to the
! two-photon transition moments
!----------------------------------------------------------------------
        ! Loop over final states
        do f=1,davstates_f
           
           ! Loop over pairs of dipole operator components
           do a=1,3
              do b=1,3

                 ! Loop over valence-excited space Lanczos
                 ! pseudo-states
                 do alpha=1,nlanc_c

                    sabif(a,b,f)=sabif(a,b,f)&
                         +tdmil_c(a,alpha)*tdmfl_c(b,f,alpha)&
                         /(lener_c(alpha)-0.5d0*edavf(f))

                    sabif(a,b,f)=sabif(a,b,f)&
                         +tdmil_c(b,alpha)*tdmfl_c(a,f,alpha)&
                         /(lener_c(alpha)-0.5d0*edavf(f))

                 enddo

              enddo
           enddo

        enddo

!----------------------------------------------------------------------
! Contribution of the ground state to the two-photon transition
! moments (excited initial states only)
! N.B., E_0 = 0, hence the E_f/2 denominators
!----------------------------------------------------------------------
        if (statenumber.ne.0) then

           ! Loop over final states
           do f=1,davstates_f

              ! Loop over pairs of dipole operator components
              do a=1,3
                 do b=1,3
                    
                    sabif(a,b,f)=sabif(a,b,f)&
                         +tdmgsi(a)*tdmgsf(b,f)&
                         /(-0.5d0*edavf(f))
                    
                    sabif(a,b,f)=sabif(a,b,f)&
                         +tdmgsi(b)*tdmgsf(a,f)&
                         /(-0.5d0*edavf(f))
                    
                 enddo
              enddo
              
           enddo
           
        endif

!----------------------------------------------------------------------
! Calculation of the two-photon cross-sections for (parallel) linearly
! polarised light
!----------------------------------------------------------------------
        do f=1,davstates_f
           do a=1,3
              do b=1,3
                 delta(f)=delta(f)&
                      +2.0d0*sabif(a,a,f)*sabif(b,b,f)&
                      +2.0d0*sabif(a,b,f)*sabif(a,b,f)&
                      +2.0d0*sabif(a,b,f)*sabif(b,a,f)
              enddo
              ! Conversion to cross-sections
              xsec(f)=delta(f)*16.0d0*(pi**3)*((edavf(f)-e_init)/2.0d0)**2
              xsec(f)=xsec(f)/(c_au**2)
           enddo
        enddo
        xsec=xsec/30.0d0
        delta=delta/30.0d0

!----------------------------------------------------------------------
! Output the two-photon cross-sections
! N.B., we output the excitation energies relative to the initial
! state
!----------------------------------------------------------------------
        ! Log file
        write(ilog,'(/,2x,85a)') ('=',k=1,85)
        write(ilog,'(2x,a)') '     i     |     f     |     &
             E_if (eV)     |     delta_TP (au)     |     omega2 (au)'
        write(ilog,'(2x,85a)') ('-',k=1,85)
        do f=1,davstates_f
           if (statenumber.ne.0.and.f.eq.statenumber) cycle
           write(ilog,10) statenumber,'|',f,'|',&
                (edavf(f)-e_init)*eh2ev,'|',delta(f),'|',xsec(f)
        enddo
        write(ilog,'(2x,85a,/)') ('=',k=1,85)

        ! Stick spectrum
        call freeunit(itpa)
        open(itpa,file='tpa.dat',form='formatted',status='unknown')
        do f=1,davstates_f
           write(itpa,*) (edavf(f)-e_init)*eh2ev,xsec(f)
        enddo
        close(itpa)

10      format(6x,i2,5x,a1,4x,i2,5x,a1,3x,F10.5,6x,a1,3x,&
             F10.5,10x,a1,3x,F10.5)

        ! Gnuplot spectrum file
        call wrgnuplot(davstates_f,edavf-e_init,xsec)

!----------------------------------------------------------------------
! Deallocate arrays
!----------------------------------------------------------------------
        deallocate(sabif)
        deallocate(lener_v)
        deallocate(lener_c)
        deallocate(tdmil_v)
        deallocate(tdmil_c)
        deallocate(tdmfl_v)
        deallocate(tdmfl_c)
        deallocate(xsec)
        deallocate(delta)

        return

      end subroutine tdm_tpxas

!#######################################################################

      subroutine tdm_tpa(ndim,ndimf,e_init)

        use constants
        use parameters
        use iomod

        implicit none

        integer                                :: ndim,ndimf,k,&
                                                  nlanc,ilanc,alpha,&
                                                  a,b,f,itpa
        real(d)                                :: e_init
        real(d), dimension(:,:,:), allocatable :: sabif
        real(d), dimension(:), allocatable     :: lener,lvec,&
                                                  xsec,delta
        real(d), dimension(:,:), allocatable   :: tdmil
        real(d), dimension(:,:,:), allocatable :: tdmfl
        real(d), parameter                     :: c_au=137.0359991d0

!----------------------------------------------------------------------
! Output where we are at
!----------------------------------------------------------------------
        write(ilog,'(/,70a)') ('-',k=1,70)
        write(ilog,'(2x,a)') 'Calculation of the two-photon &
             cross-sections'
        write(ilog,'(70a)') ('-',k=1,70)

!----------------------------------------------------------------------
! Allocate and initialise arrays
!----------------------------------------------------------------------
        ! Two-photon transition moments
        allocate(sabif(3,3,davstates))
        sabif=0.0d0

        ! Lanczos energies
        nlanc=tpblock(1)*ncycles
        allocate(lener(nlanc))
        lener=0.0d0

        ! Transition dipole moments between the initial state and
        ! the Lanczos pseudo-states
        allocate(tdmil(3,nlanc))
        tdmil=0.0d0

        ! Transition dipole moments between the final states and
        ! the Lanczos pseudo-states
        allocate(tdmfl(3,davstates,nlanc))
        tdmfl=0.0d0

        ! Two photon cross-sections
        allocate(xsec(davstates))
        xsec=0.0d0
        allocate(delta(davstates))
        delta=0.0d0

!----------------------------------------------------------------------
! Calculation of the transition dipole moments between the ADC
! eigenstates and the Lanczos pseudostates
!----------------------------------------------------------------------
        ! Allocate arrays
        allocate(lvec(ndim))

        ! Open the Lanczos pseudo-spectrum file
        call freeunit(ilanc)
        open(ilanc,file='SCRATCH/lancstates_v',status='old',&
             access='sequential',form='unformatted')

        ! Loop over the Lanczos pseudo-states
        do alpha=1,nlanc
           
           ! Read the current Lanczos pseudo-state
           read(ilanc) k,lener(alpha),lvec

           ! < i | D_a | alpha >
           do a=1,3
              tdmil(a,alpha)=dot_product(travec_iv(:,a),lvec)
           enddo

           ! < f | D_a | alpha >
           do f=1,davstates
              do a=1,3
                 tdmfl(a,f,alpha)=&
                      dot_product(travec_fv(:,a,f),lvec)
              enddo
           enddo

        enddo

        ! Close the Lanczos pseudo-spectrum file
        close(ilanc)

        ! Deallocate arrays
        deallocate(lvec)

!----------------------------------------------------------------------
! Calculation of the two-photon transition moments
!----------------------------------------------------------------------
        ! Loop over final states
        do f=1,davstates
           if (statenumber.ne.0.and.f.eq.statenumber) cycle

           ! Loop over pairs of dipole operator components
           do a=1,3
              do b=1,3

                 ! Loop over the Lanczos pseudo-states
                 do alpha=1,nlanc

                    sabif(a,b,f)=sabif(a,b,f)&
                         + tdmil(a,alpha)*tdmfl(b,f,alpha)&
                         /(lener(alpha)-0.5d0*edavf(f))

                    sabif(a,b,f)=sabif(a,b,f)&
                         + tdmil(b,alpha)*tdmfl(a,f,alpha)&
                         /(lener(alpha)-0.5d0*edavf(f))

                 enddo
                 
              enddo
           enddo

        enddo

        !  Contribution of the ground state to the two-photon transition
        ! moments (excited initial states only)
        ! N.B., E_0 = 0, hence the -E_f/2 denominators
        if (statenumber.gt.0) then
           
           ! Loop over final states
           do f=1,davstates
              if (statenumber.ne.0.and.f.eq.statenumber) cycle

              ! Loop over pairs of dipole operator components
              do a=1,3
                 do b=1,3
                    
                    sabif(a,b,f)=sabif(a,b,f)&
                         +tdmgsi(a)*tdmgsf(b,f)&
                         /(-0.5d0*edavf(f))
                    
                    sabif(a,b,f)=sabif(a,b,f)&
                         +tdmgsi(b)*tdmgsf(a,f)&
                         /(-0.5d0*edavf(f))

                 enddo
              enddo

           enddo
           
        endif

!----------------------------------------------------------------------
! Calculation of the two-photon cross-sections for (parallel) linearly
! polarised light
!----------------------------------------------------------------------
        do f=1,davstates
           if (statenumber.ne.0.and.f.eq.statenumber) cycle
           do a=1,3
              do b=1,3
                 delta(f)=delta(f)&
                      +2.0d0*sabif(a,a,f)*sabif(b,b,f)&
                      +2.0d0*sabif(a,b,f)*sabif(a,b,f)&
                      +2.0d0*sabif(a,b,f)*sabif(b,a,f)
              enddo
              ! Conversion to cross-sections
              xsec(f)=delta(f)*16.0d0*(pi**3)*((edavf(f)-e_init)/2.0d0)**2
              xsec(f)=xsec(f)/(c_au**2)
           enddo
        enddo
        xsec=xsec/30.0d0
        delta=delta/30.0d0

!----------------------------------------------------------------------
! Output the two-photon cross-sections
! N.B., we output the excitation energies relative to the initial
! state
!----------------------------------------------------------------------
        ! Log file
        write(ilog,'(/,2x,85a)') ('=',k=1,85)
        write(ilog,'(2x,a)') '     i     |     f     |     &
             E_if (eV)     |     delta_TP (au)     |     omega2 (au)'
        write(ilog,'(2x,85a)') ('-',k=1,85)
        do f=1,davstates
           if (statenumber.ne.0.and.f.eq.statenumber) cycle
           write(ilog,10) statenumber,'|',f,'|',&
                (edavf(f)-e_init)*eh2ev,'|',delta(f),'|',xsec(f)
        enddo
        write(ilog,'(2x,85a,/)') ('=',k=1,85)

        ! Stick spectrum file
        call freeunit(itpa)
        open(itpa,file='tpa.dat',form='formatted',status='unknown')
        do f=1,davstates
           if (statenumber.ne.0.and.f.eq.statenumber) cycle
           write(itpa,*) (edavf(f)-e_init)*eh2ev,xsec(f)
        enddo
        close(itpa)

10      format(6x,i2,5x,a1,4x,i2,5x,a1,3x,F10.5,6x,a1,3x,&
             F10.5,10x,a1,3x,F10.5)

        ! Gnuplot spectrum file
        call wrgnuplot(davstates,edavf-e_init,xsec)

!----------------------------------------------------------------------
! Deallocate arrays
!----------------------------------------------------------------------
        deallocate(sabif)
        deallocate(lener)
        deallocate(tdmil)
        deallocate(tdmfl)
        deallocate(xsec)
        deallocate(delta)

        return

      end subroutine tdm_tpa

!#######################################################################

      subroutine wrgnuplot(nsta,ener,xsec)

        use constants
        use parameters
        use iomod
        
        implicit none

        integer                  :: nsta,iout,count,i,k
        real(d), dimension(nsta) :: ener,xsec
        real(d), parameter       :: tol=1e-10
        real(d)                  :: lb,ub
        character(len=400)       :: atmp

!----------------------------------------------------------------------
! Open the gnuplot file
!----------------------------------------------------------------------
        call freeunit(iout)
        open(iout,file='tpa.gnu',form='formatted',status='unknown')

!----------------------------------------------------------------------
! Write the gnuplot file
!----------------------------------------------------------------------
        ! Broadening parameters
        write(iout,'(a,/)') 'fwhm=1.0'
        write(iout,'(a,/)') 'sigsq=(fwhm/2.35482)**2'

        count=0
        do i=1,nsta
           if (abs(xsec(i)).lt.tol) cycle
           count=count+1
           if (count.lt.10) then
              write(iout,'(a1,i1,a1,F11.5)') 'e',count,'=',ener(i)*eh2ev
              write(iout,'(a1,i1,a1,F16.10)') 'f',count,'=',xsec(i)
           else if (count.lt.100) then
              write(iout,'(a1,i2,a1,F11.5)') 'e',count,'=',ener(i)*eh2ev
              write(iout,'(a1,i2,a1,F16.10)') 'f',count,'=',xsec(i)
           else
              write(iout,'(a1,i3,a1,F11.5)') 'e',count,'=',ener(i)*eh2ev
              write(iout,'(a1,i3,a1,F16.10)') 'f',count,'=',xsec(i)
           endif
        enddo

        do i=1,count
           if (i.lt.10) then
              write(iout,'(a1,i1,a5,i1,a10,i1,a15)') &
                   'g',i,'(x)=f',i,'*exp(-(x-e',i,')**2/(2*sigsq))'
           else if (i.lt.100) then
              write(iout,'(a1,i2,a5,i2,a10,i2,a15)') &
                   'g',i,'(x)=f',i,'*exp(-(x-e',i,')**2/(2*sigsq))'
           else
              write(iout,'(a1,i3,a5,i3,a10,i3,a15)') &
                   'g',i,'(x)=f',i,'*exp(-(x-e',i,')**2/(2*sigsq))'
           endif
        enddo

        atmp='f(x)='
        k=6
        do i=1,count
           if (i.lt.10) then
              write(atmp(k:k+5),'(a2,i1,a3)') '+g',i,'(x)'
              k=k+6
           else if (i.lt.100) then
              write(atmp(k:k+6),'(a2,i2,a3)') '+g',i,'(x)'
              k=k+7
           else
              write(atmp(k:k+7),'(a2,i3,a3)') '+g',i,'(x)'
              k=k+8
           endif
        enddo

        write(iout,'(a)') trim(atmp)

        lb=0.95*ener(1)*eh2ev
        ub=1.05*ener(nsta)*eh2ev
       
        write(iout,'(a12,F7.2,a1,F7.2,a1)') 'set xrange [',lb,':',ub,']'
       
        write(iout,'(a)') 'set size ratio 0.4'
        write(iout,'(a)') 'set samples 5000'       
        write(iout,'(a)') 'plot f(x) lt -1 lw 2 notitle'
        write(iout,'(a)') 'replot ''tpa.dat'' w i lt -1 lw 2 notitle'
        write(iout,'(a)') 'pause -1'

!----------------------------------------------------------------------
! Close the gnuplot file
!----------------------------------------------------------------------
        close(iout)

        return

      end subroutine wrgnuplot

!#######################################################################

      subroutine tdm_lancstates(ndimf,ndimsf,travec,e_init,mtmf)
        
        use constants
        use parameters

        implicit none

        integer                   :: ndimf,ndimsf
        real(d), dimension(ndimf) :: travec,mtmf
        real(d)                   :: e_init

!-----------------------------------------------------------------------
! Transition moments from the ground state
!-----------------------------------------------------------------------
        if (statenumber.eq.0) call tdm_gs2lanc(ndimf,ndimsf,mtmf,e_init)

!-----------------------------------------------------------------------
! Transition moments from an excited state
!-----------------------------------------------------------------------
        if (statenumber.gt.0) call tdm_ex2lanc(ndimf,ndimsf,travec,&
             e_init)

        return

      end subroutine tdm_lancstates

!#######################################################################

      subroutine tdm_gs2lanc(ndimf,ndimsf,mtmf,e_init)

        use constants
        use parameters
        use fspace

        implicit none

        integer                            :: ndimf,ndimsf,nstates,i
        real(d)                            :: e_init
        real(d), dimension(ndimf)          :: mtmf
        real(d), dimension(:), allocatable :: tmvecf,enerf,excit,&
                                              osc_strf

!-----------------------------------------------------------------------
! Calculate the transition moments between the ground state and the
! Lanczos states
!
! N.B. nstates is determined in get_tranmom_1
!-----------------------------------------------------------------------
        allocate(enerf(lancstates),tmvecf(lancstates))
        tmvecf=0.0d0
        enerf=0.0d0

        call get_tranmom_1(ndimf,lancstates,lancname,mtmf(:),nstates,&
             enerf(:),tmvecf(:),ndimsf)

!-----------------------------------------------------------------------
! Calculate and output the oscillator strengths
!-----------------------------------------------------------------------
        allocate(osc_strf(nstates),excit(nstates))

        do i=1,nstates
           excit(i)=enerf(i)-e_init
        end do

        osc_strf=0.0d0
        do i=1,nstates
           osc_strf(i)=(2.0d0/3.0d0)*excit(i)*tmvecf(i)**2
        enddo

        call get_sigma(nstates,excit(1:nstates),osc_strf(:))

!-----------------------------------------------------------------------
! Deallocate arrays
!-----------------------------------------------------------------------
        deallocate(enerf,tmvecf,osc_strf,excit)
        
        return

      end subroutine tdm_gs2lanc

!#######################################################################

      subroutine tdm_ex2lanc(ndimf,ndimsf,travec,e_init)

        use constants
        use parameters
        use fspace
        use fspace2
        
        implicit none

        integer                            :: ndimf,ndimsf,nstates,&
                                              i
        real(d), dimension(ndimf)          :: travec
        real(d)                            :: e_init
        real(d), dimension(:), allocatable :: tmvecf,enerf,excit,&
                                              osc_strf

!-----------------------------------------------------------------------
! Calculate the transition moments between the initial state and the
! Lanczos states
!
! N.B. nstates is determined in get_tranmom_3
!-----------------------------------------------------------------------
        allocate(enerf(lancstates),tmvecf(lancstates))
        tmvecf=0.0d0
        enerf=0.0d0

        call get_tranmom_3(ndimf,lancstates,lancname,travec(:),&
             nstates,enerf(:),tmvecf(:),ndimsf)

!-----------------------------------------------------------------------
! Calculate and output the oscillator strengths
!-----------------------------------------------------------------------
        allocate(osc_strf(nstates),excit(nstates))

        do i=1,nstates
           excit(i)=enerf(i)-e_init           
        enddo

        osc_strf=0.0d0
        do i=1,nstates
           osc_strf(i)=(2.0d0/3.0d0)*excit(i)*tmvecf(i)**2
        enddo

        call get_sigma(nstates,excit(1:nstates),osc_strf(:))

!-----------------------------------------------------------------------
! Deallocate arrays
!-----------------------------------------------------------------------
        deallocate(enerf,tmvecf,osc_strf,excit)

        return

      end subroutine tdm_ex2lanc

!#######################################################################

      subroutine tdm_davstates_final(ndimf,ndimsf,travec,e_init,mtmf,&
           kpqf)
        
        use constants
        use parameters
        use iomod, only: freeunit
        use misc, only: dsortindxa1,table2
        use diagmod, only: readdavvc
        
        implicit none

        integer, dimension(7,0:nBas**2*4*nOcc**2) :: kpqf
        integer                                   :: ndimf,ndimsf,i,&
                                                     itmp,iout,count,k
        real(d)                                   :: e_init,ftmp,lb,&
                                                     ub
        real(d), dimension(ndimf)                 :: travec,mtmf
        real(d), dimension(davstates_f)           :: ener,tdm,osc_str
        real(d), dimension(:,:), allocatable      :: rvec
        real(d), parameter                        :: tol=0.00001d0
        character(len=400)                        :: atmp

!-----------------------------------------------------------------------
! Read the final space Davidson states from file
!-----------------------------------------------------------------------
        allocate(rvec(ndimf,davstates_f))
        call readdavvc(davstates_f,ener,rvec,'f',ndimf)

!-----------------------------------------------------------------------
! Calculate the TDMs from the initial state
!-----------------------------------------------------------------------
        do i=1,davstates_f
           ! Form the scalar product of the ith final state vector
           ! and mtmf (if statenumber=0) or travec (if statenumber>0)
           if (statenumber.eq.0) then
              tdm(i)=dot_product(rvec(:,i),mtmf)
           else
              tdm(i)=dot_product(rvec(:,i),travec)
           endif
           osc_str(i)=(2.0d0/3.0d0)*(ener(i)-e_init)*tdm(i)**2
        enddo

!-----------------------------------------------------------------------
! Output the final space energies, TDMs and configurations
!-----------------------------------------------------------------------
       write(ilog,'(/,70a)') ('*',i=1,70)
       if (lcvsfinal) then
          if (method_f.eq.2) then
             write(ilog,'(2x,a)') &
                  'Final space CVS-ADC(2)-s excitation energies'
          else if (method_f.eq.3) then
             write(ilog,'(2x,a)') &
                  'Final space CVS-ADC(2)-x excitation energies'
          endif
       else
          if (method_f.eq.2) then
             write(ilog,'(2x,a)') &
                  'Final space ADC(2)-s excitation energies'
          else if (method_f.eq.3) then
             write(ilog,'(2x,a)') &
                  'Final space ADC(2)-x excitation energies'
          endif               
       endif
       write(ilog,'(70a)') ('*',i=1,70)
       
       itmp=1+nBas**2*4*nOcc**2
       call table2(ndimf,davstates_f,ener(1:davstates_f),&
            rvec(:,1:davstates_f),tdm(1:davstates_f),&
            osc_str(1:davstates_f),kpqf,itmp,'f')

       deallocate(rvec)

!-----------------------------------------------------------------------
! Output the excitation energies (relative to the initial state) and 
! oscillator strengths for plotting purposes
!-----------------------------------------------------------------------  
       ! Data file
       call freeunit(iout)
       open(iout,file='osc.dat',form='formatted',status='unknown')

       do i=1,davstates_f
          if (abs(osc_str(i)).lt.tol) cycle
          write(iout,'(2(F11.5,2x))') (ener(i)-e_init)*eh2ev,osc_str(i)
       enddo

       close(iout)

       ! gnuplot file
       open(iout,file='spec.gnu',form='formatted',status='unknown')

       write(iout,'(a,/)') 'fwhm=1.0'
       write(iout,'(a,/)') 'sigsq=(fwhm/2.35482)**2'
       
       count=0
       do i=1,davstates_f
          if (abs(osc_str(i)).lt.tol) cycle
          count=count+1
          if (count.lt.10) then
             write(iout,'(a2,i1,a1,F11.5)') 'e'//tranmom2,count,'=',(ener(i)-e_init)*eh2ev
             write(iout,'(a2,i1,a1,F11.5)') 'f'//tranmom2,count,'=',osc_str(i)
          else if (count.lt.100) then
             write(iout,'(a2,i2,a1,F11.5)') 'e'//tranmom2,count,'=',(ener(i)-e_init)*eh2ev
             write(iout,'(a2,i2,a1,F11.5)') 'f'//tranmom2,count,'=',osc_str(i)
          else
             write(iout,'(a2,i3,a1,F11.5)') 'e'//tranmom2,count,'=',(ener(i)-e_init)*eh2ev
             write(iout,'(a2,i3,a1,F11.5)') 'f'//tranmom2,count,'=',osc_str(i)
          endif
       enddo
       
       do i=1,count
          if (i.lt.10) then
             write(iout,'(a2,i1,a6,i1,a11,i1,a15)') &
                  'g'//tranmom2,i,'(x)=f'//tranmom2,i,'*exp(-(x-e'//tranmom2,i,')**2/(2*sigsq))'
          else if (i.lt.100) then
             write(iout,'(a2,i2,a6,i2,a11,i2,a15)') &
                  'g'//tranmom2,i,'(x)=f'//tranmom2,i,'*exp(-(x-e'//tranmom2,i,')**2/(2*sigsq))'
          else
             write(iout,'(a2,i3,a6,i3,a11,i3,a15)') &
                  'g'//tranmom2,i,'(x)=f'//tranmom2,i,'*exp(-(x-e'//tranmom2,i,')**2/(2*sigsq))'
          endif
       enddo

       atmp='f'//tranmom2//'(x)='
       k=7
       do i=1,count
          if (i.lt.10) then
             write(atmp(k:k+6),'(a3,i1,a3)') '+g'//tranmom2,i,'(x)'
             k=k+7
          else if (i.lt.100) then
             write(atmp(k:k+7),'(a3,i2,a3)') '+g'//tranmom2,i,'(x)'
             k=k+8
          else
             write(atmp(k:k+8),'(a3,i3,a3)') '+g'//tranmom2,i,'(x)'
             k=k+9
          endif
       enddo

       write(iout,'(a)') trim(atmp)

       lb=0.95*((ener(1)-e_init)*eh2ev)
       ub=1.05*(ener(davstates_f)-e_init)*eh2ev

       write(iout,'(a12,F7.2,a1,F7.2,a1)') 'set xrange [',lb,':',ub,']'
       
       write(iout,'(a)') 'set size ratio 0.4'
       write(iout,'(a)') 'set samples 5000'       
       write(iout,'(a)') 'plot f'//tranmom2//'(x) lt -1 notitle'
       write(iout,'(a)') 'replot ''osc.dat'' with impulses lt -1 notitle'
       write(iout,'(a)') 'pause -1'

       close(iout)

       return

     end subroutine tdm_davstates_final

!#######################################################################

     subroutine orbrlx2

       use constants
       use parameters
       use vpqrsmod
       
       implicit none

       integer               :: ncoreorb,cindx,vindx,c,a,i
       real(d)               :: term0,rterm,sterm,pterm,delta_ai,&
                                ftmp,tot,u1p1h
       real(d), dimension(2) :: term1

       ! Temporary hard-wiring of parameters
       !
       ! No. core orbitals
       ncoreorb=2
       ! C 1s
       cindx=2
       ! 3s         
!       vindx=9
       ! pi*
!       vindx=13
       ! 3p_1
!       vindx=10
       ! 3p_2
       vindx=11

!-----------------------------------------------------------------------
! Zeroth-order term
!-----------------------------------------------------------------------
       term0=e(vindx)-e(cindx)

!-----------------------------------------------------------------------
! First-order term
!-----------------------------------------------------------------------
       term1(1)=-vpqrs(cindx,cindx,vindx,vindx)
       term1(2)=2.0d0*vpqrs(cindx,vindx,vindx,cindx)

!-----------------------------------------------------------------------
! 1h1p term
!-----------------------------------------------------------------------
       u1p1h=0.0d0
       do a=nocc+1,nbas
          if (a.eq.vindx) cycle
          delta_ai=1.0d0/(e(vindx)-e(a))
          ftmp=(vpqrs(vindx,a,cindx,cindx)-2.0d0*vpqrs(vindx,cindx,cindx,a))**2
          u1p1h=u1p1h+delta_ai*ftmp
       enddo

!-----------------------------------------------------------------------
! Relaxation energy
!-----------------------------------------------------------------------
!       ! Paper II
!       rterm=0.0d0
!       do c=1,ncoreorb
!          if (c.eq.cindx) cycle
!          do i=1,nocc
!             do a=nocc+1,nbas
!                delta_ai=1.0d0/(e(a)-e(i))
!                rterm=rterm-2.0d0*delta_ai*vpqrs(c,cindx,i,a)**2
!                if (a.eq.vindx) rterm=rterm+delta_ai*vpqrs(c,cindx,i,a)**2
!             enddo
!          enddo
!       enddo

       ! Paper I
       rterm=0.0d0
       do i=1,nocc
          do a=nocc+1,nbas
             if (a.eq.vindx) cycle
             delta_ai=1.0d0/(e(a)-e(i))
             ftmp=vpqrs(cindx,cindx,i,a)**2
             ftmp=ftmp-vpqrs(cindx,cindx,i,a)*vpqrs(cindx,a,i,cindx)
             ftmp=ftmp+vpqrs(cindx,a,i,cindx)**2
             rterm=rterm-2.0d0*delta_ai*ftmp
          enddo
       enddo
       do i=1,nocc
          delta_ai=1.0d0/(e(vindx)-e(i))
          ftmp=(vpqrs(cindx,cindx,i,vindx)+vpqrs(cindx,vindx,i,cindx))**2
          rterm=rterm-delta_ai*ftmp
       enddo

!-----------------------------------------------------------------------
! Screening energy
!-----------------------------------------------------------------------
!       ! Paper II
!       sterm=0.0d0
!       do i=1,nocc
!          do a=nocc+1,nbas
!             delta_ai=1.0d0/(e(a)-e(i))
!             sterm=sterm &
!                  +4.0d0*delta_ai*vpqrs(cindx,cindx,i,a)*vpqrs(vindx,vindx,i,a)
!             if (a.eq.vindx) sterm=sterm &
!                  -2.0d0*delta_ai*vpqrs(cindx,cindx,i,a)*vpqrs(vindx,vindx,i,a)
!          enddo
!       enddo

       ! Paper I
       sterm=0.0d0
       do i=1,nocc
          do a=nocc+1,nbas
             if (a.eq.vindx) cycle
             delta_ai=1.0d0/(e(a)-e(i))
             ftmp=2.0d0*vpqrs(cindx,cindx,i,a)*vpqrs(vindx,vindx,i,a)
             ftmp=ftmp-vpqrs(cindx,cindx,i,a)*vpqrs(vindx,a,i,vindx)
             ftmp=ftmp-vpqrs(cindx,a,i,cindx)*vpqrs(vindx,vindx,i,a)
             ftmp=ftmp+2.0d0*vpqrs(cindx,a,i,cindx)*vpqrs(vindx,a,i,vindx)
             sterm=sterm+2.0d0*delta_ai*ftmp
          enddo
       enddo
       do i=1,nocc
          delta_ai=1.0d0/(e(vindx)-e(i))
          ftmp=(vpqrs(cindx,cindx,i,vindx)+vpqrs(cindx,vindx,i,cindx))*vpqrs(vindx,vindx,i,vindx)
          sterm=sterm+2.0d0*delta_ai*ftmp
       enddo

!-----------------------------------------------------------------------
! Polarisation energy
!-----------------------------------------------------------------------
!       ! Paper II
!       pterm=0.0d0
!       do i=1,nocc
!          do a=nocc+1,nbas
!             delta_ai=1.0d0/(e(a)-e(i))
!             pterm=pterm-2.0d0*delta_ai*vpqrs(vindx,vindx,i,a)**2
!             if (a.eq.vindx) pterm=pterm+delta_ai*vpqrs(vindx,vindx,i,a)**2
!          enddo
!       enddo

       ! Paper I
       pterm=0.0d0
       do i=1,nocc
          do a=nocc+1,nbas
             if (a.eq.vindx) cycle
             delta_ai=1.0d0/(e(a)-e(i))
             ftmp=vpqrs(vindx,vindx,i,a)**2
             ftmp=ftmp-vpqrs(vindx,vindx,i,a)*vpqrs(vindx,a,i,vindx)
             ftmp=ftmp+vpqrs(vindx,a,i,vindx)**2
             pterm=pterm-2.0d0*delta_ai*ftmp
          enddo
       enddo

       do i=1,nocc
          delta_ai=1.0d0/(e(vindx)-e(i))
          ftmp=vpqrs(vindx,vindx,i,vindx)**2
          pterm=pterm-delta_ai*ftmp
       enddo

!-----------------------------------------------------------------------
! Output the various contributions
!-----------------------------------------------------------------------
       tot=term0+term1(1)+term1(2)+u1p1h+rterm+sterm+pterm

       write(ilog,'(/,a,2(2x,i2))') "c, v:",cindx,vindx
       write(ilog,*) "Total:",tot
       write(ilog,*) "0:",term0
       write(ilog,*) "1, total:",term1(1)+term1(2)
       write(ilog,*) "1, Coulomb:",term1(1)
       write(ilog,*) "1, Exchange:",term1(2)
       write(ilog,*) "U_vc(1p1h):",u1p1h
       write(ilog,*) "R:",rterm
       write(ilog,*) "S:",sterm
       write(ilog,*) "P:",pterm

       return

     end subroutine orbrlx2
       
!#######################################################################

    end module adc2specmod<|MERGE_RESOLUTION|>--- conflicted
+++ resolved
@@ -625,12 +625,7 @@
         real(d), dimension(ndimf,3*(davstates+1)) :: travec2
         character(len=1), dimension(3)            :: acomp
         character(len=70)                         :: msg
-<<<<<<< HEAD
-        
-=======
-
-
->>>>>>> cfdd1113
+
         integer*8, dimension(3)                   :: nel_cv
         integer, dimension(3)                     :: nbuf_cv
         character(len=60)                         :: filename
@@ -659,11 +654,6 @@
 ! Calculate the products of the IS representation of the shifted dipole
 ! operator and the initial space vectors
 !-----------------------------------------------------------------------
-<<<<<<< HEAD
-=======
-        ! P_c . D_a . P_v
-        ! 
->>>>>>> cfdd1113
         ! Loop over the components of the dipole operator
         do c=1,3
            
@@ -679,7 +669,6 @@
            filename='SCRATCH/dipole_cv_'//acomp(c)
            call get_adc2_dipole_improved_omp(ndimf,ndim,kpqf,kpq,&
                 nbuf_cv(c),nel_cv(c),filename)
-<<<<<<< HEAD
 
         enddo
 
@@ -695,18 +684,6 @@
               call contract_dipole_state(filename,ndim,ndimf,&
                    rvec(:,i),travec2(:,ilbl),nbuf_cv(c),nel_cv(c),'r')
 
-=======
-
-        enddo
-        
-        ! P_c . D_a . Psi_i
-        do i=1,davstates           
-           do c=1,3
-              ilbl=3+(i-1)*3+c
-              filename='SCRATCH/dipole_cv_'//acomp(c)
-              call contract_dipole_state(filename,ndim,ndimf,&
-                   rvec(:,i),travec2(:,ilbl),nbuf_cv(c),nel_cv(c),'r')
->>>>>>> cfdd1113
            enddo
 
         enddo
@@ -839,19 +816,15 @@
            enddo
 
         else
-
+           
            ! (i) Valence, valence
            !
            ! Loop over the components of the dipole operator
            do c=1,3
               ! Set the dipole component
               dpl(:,:)=dpl_all(c,:,:)
-<<<<<<< HEAD
-              ! Calculate the IS representation of the shifter 
+              ! Calculate the IS representation of the shifted
               ! dipole operator
-=======
-              ! Calculate the IS representation of the dipole operator
->>>>>>> cfdd1113
               filename='SCRATCH/dipole_vv_'//acomp(c)
               write(ilog,'(70a)') ('-',k=1,70)
               msg='Calculation of P_v . D_'//acomp(c)//' . P_v'
@@ -859,8 +832,8 @@
               write(ilog,'(70a)') ('-',k=1,70)
               call get_adc2_dipole_improved_omp(ndim,ndim,kpq,kpq,&
                    nbuf_vv(c),nel_vv(c),filename)
-           enddo
-           
+           enddo           
+
         endif
 
 !-----------------------------------------------------------------------
@@ -2198,7 +2171,7 @@
         ! Multiplication by e
         dip0=-dip0
 
-        write(ilog,*) "dip0:",dip0
+        write(ilog,*) "dip0:",dip0+dipnuc
 
 !-----------------------------------------------------------------------
 ! Read the initial space Davidson states from file
