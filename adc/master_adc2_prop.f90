--- conflicted
+++ resolved
@@ -1013,42 +1013,12 @@
         implicit none
 
         integer, dimension(7,0:nBas**2*4*nOcc**2) :: kpqf
-<<<<<<< HEAD
         integer                                   :: ndimf,ndimsf,i,&
                                                      itmp,iout
-=======
-        integer                                   :: ndimf,ndimsf,i,itmp
->>>>>>> 0660e95d
         real(d)                                   :: e_init,ftmp
         real(d), dimension(ndimf)                 :: travec,mtmf
         real(d), dimension(davstates_f)           :: ener,tdm,osc_str
         real(d), dimension(:,:), allocatable      :: rvec
-<<<<<<< HEAD
-
-!-----------------------------------------------------------------------
-! Read the final space Davidson states from file
-!-----------------------------------------------------------------------
-        allocate(rvec(ndimf,davstates_f))
-        call readdavvc(davstates_f,ener,rvec,'f',ndimf)
-
-!-----------------------------------------------------------------------
-! Calculate the TDMs from the initial state
-!-----------------------------------------------------------------------
-        do i=1,davstates_f
-           !Form the scalar product of the ith final state vector
-           ! and mtmf (if statenumber=0) or travec (if statenumber>0)
-           if (statenumber.eq.0) then
-              tdm(i)=dot_product(rvec(:,i),mtmf)
-           else
-              tdm(i)=dot_product(rvec(:,i),travec)
-           endif
-           osc_str(i)=(2.0d0/3.0d0)*ener(i)*tdm(i)**2
-       enddo
-
-!-----------------------------------------------------------------------
-! Output the final space energies, TDMs and configurations
-!-----------------------------------------------------------------------
-=======
 
 !-----------------------------------------------------------------------
 ! Read the final space Davidson states from file
@@ -1073,7 +1043,6 @@
 !-----------------------------------------------------------------------
 ! Output the final space energies, TDMs and configurations
 !-----------------------------------------------------------------------
->>>>>>> 0660e95d
        write(ilog,'(/,70a)') ('*',i=1,70)
        if (lcvsfinal) then
           write(ilog,'(2x,a)') &
@@ -1090,7 +1059,6 @@
             osc_str(1:davstates_f),kpqf,itmp,'f')
 
        deallocate(rvec)
-<<<<<<< HEAD
 
 !-----------------------------------------------------------------------
 ! Output the excitation energies (relative to the initial state) and 
@@ -1105,8 +1073,6 @@
        enddo
 
        close(iout)
-=======
->>>>>>> 0660e95d
        
        return
 
