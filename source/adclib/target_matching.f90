!#######################################################################
! targetmatching: Subroutines to choose the initial ADC state via the
!                 criterion of maximum overlap with a user-specified
!                 target CI state. The following approximations are 
!                 made:
!
!                 (1) The ground state is taken through zeroth-order 
!                     in perturbation theory (i.e., we take it to be
!                     the Hartee-Fock state).
!
!                 (2) Only those Slater determinants with coefficients
!                     C_k > detthrsh are included in the approximate
!                     expansion of the ADC states.
!
!                 Hopefully this is sufficient for the mapping of
!                 states...
!
!                 This module makes heavy use of structures and 
!                 routines taken from v3 of the superdyson code of 
!                 S. Patchkovskii
!#######################################################################

  module targetmatching
    
    use constants
    use parameters
    use import_gamess

    implicit none

    save
    
    ! Parameters concerning the Slater determinant expansions of the
    ! ADC and target states
<<<<<<< HEAD
    integer                                :: maxnsd,nsd_targ,&
                                              nbas_targ
    integer                                :: nao_adc,nao_targ,&
                                              nel
    integer, dimension(:), allocatable     :: nsd_adc
    integer, dimension(:,:,:), allocatable :: onv_adc
    integer, dimension(:,:), allocatable   :: onv_targ
    real(dp), dimension(:,:), allocatable  :: c_adc
    real(dp), dimension(:), allocatable    :: c_targ,s2_adc,&
                                              norm_adc,overlap
    real(dp)                               :: s2_targ,norm_targ
    real(dp), dimension(:,:), allocatable  :: sao,smo,ao2mo_adc,&
                                              ao2mo_targ,smk
=======
    integer                                   :: maxnsd,nsd_targ,&
                                                 nbas_targ
    integer                                   :: nao_adc,nao_targ,&
                                                 nel,ncount
    integer, dimension(:), allocatable        :: nsd_adc,tstate
    integer, dimension(:,:,:), allocatable    :: onv_adc
    integer, dimension(:,:), allocatable      :: onv_targ
    real(d), dimension(:,:), allocatable      :: c_adc
    real(d), dimension(:), allocatable        :: c_targ,s2_adc,&
                                                 norm_adc,overlap,&
                                                 trunc_overlap
    real(d)                                   :: s2_targ,norm_targ,&
                                                 norm
    real(d), dimension(:,:), allocatable      :: sao,smo,ao2mo_adc,&
                                                 ao2mo_targ,smk
>>>>>>> 7265d46b

    ! Target state gamess structure
    type(gam_structure) :: gamess_target

    ! Useful common prefactors
    real(dp), parameter :: invsqrt2=1.0d0/sqrt(2.0d0)
    real(dp), parameter :: invsqrt12=1.0d0/sqrt(12.0d0)

  contains

!#######################################################################

    subroutine target_master(kpq,ndim,gamess_internal)

      use channels
      use parameters
      use constants
      use import_gamess

      implicit none

      integer, dimension(7,0:nBas**2*4*nOcc**2) :: kpq
      integer                                   :: ndim,k
      type(gam_structure)                       :: gamess_internal

!-----------------------------------------------------------------------
! Output some information about where we are and what we're doing
!-----------------------------------------------------------------------
      write(ilog,'(/,70a)') ('-',k=1,70)
      write(ilog,'(a)') ' Determining the initial ADC state via &
           matching to a target CI state'
      write(ilog,'(70a,/)') ('-',k=1,70)

      write(ilog,'(a,/)') ' Approximate ADC states formed by taking &
           | Psi_0 > = | Psi_HF >'

      write(ilog,'(a,F7.5,/)') ' Determinant threshold: ',detthrsh

      write(ilog,'(a,F7.5,/)') ' Overlap threshold:     ',ovrthrsh

!-----------------------------------------------------------------------
! Allocate arrays
!-----------------------------------------------------------------------
      allocate(nsd_adc(0:davstates))
      allocate(s2_adc(0:davstates))
      allocate(norm_adc(0:davstates))
      allocate(overlap(0:davstates))

      nel=2*nocc
      allocate(smk(nel,nel))

!-----------------------------------------------------------------------
! Load the target state orbitals and determinant list
!-----------------------------------------------------------------------
      call load_target

!-----------------------------------------------------------------------
! Determine the maximum number of Slater determinants entering into
! the truncated zeroth-order expansions of the ADC states
!-----------------------------------------------------------------------
      call getdim_sd(kpq,ndim)

!-----------------------------------------------------------------------
! Construct the truncated list of ON vectors for the zeroth-order
! expansions of the ADC states and save the corresponding Slater
! determinant coefficients
!-----------------------------------------------------------------------
      call fill_onv_adc(kpq,ndim)

!-----------------------------------------------------------------------
! Calculate norms and S^2 expectation values for the Slater 
! determinant expansions (target and ~ADC)
!-----------------------------------------------------------------------
      call checkwf

!-----------------------------------------------------------------------
! Calculate the overlaps of the approximate ADC states with the target
! state
!-----------------------------------------------------------------------
      call calc_overlaps(gamess_internal)

!-----------------------------------------------------------------------
! Output information
!-----------------------------------------------------------------------
      call write_table

!-----------------------------------------------------------------------
! Select the initial state
!-----------------------------------------------------------------------
      if (llci) then
        call select_istates
      else
        call select_istate
      endif

!-----------------------------------------------------------------------
! Deallocate arrays
!-----------------------------------------------------------------------
      call finalise

      write(ilog,'(/,70a)') ('-',k=1,70)

      return

    end subroutine target_master

!#######################################################################

    subroutine load_target

      use channels
      use parameters
      use constants

      implicit none

!-----------------------------------------------------------------------
! Load the target orbitals
!-----------------------------------------------------------------------
      write(ilog,'(2(x,a),/)') 'Loading the target MOs from',&
           trim(mofile)
      call gamess_load_orbitals(file=trim(mofile),&
           structure=gamess_target)

!-----------------------------------------------------------------------
! Read the target determinant list
!-----------------------------------------------------------------------
      write(ilog,'(/,2(x,a))') 'Reading the target state determinant &
           list from',trim(detfile)
      call rddetlist

      return

    end subroutine load_target

!#######################################################################

    subroutine rddetlist

      use iomod, only: freeunit
      use parsemod
      
      implicit none
      
      integer :: idet,ndet,i

!-----------------------------------------------------------------------
! Open file
!-----------------------------------------------------------------------
      call freeunit(idet)
      open(idet,file=detfile,form='formatted',status='old')

!-----------------------------------------------------------------------
! Determine the no. determinants and allocate arrays
!-----------------------------------------------------------------------
      nsd_targ=0
10    call rdinp(idet)
      if (.not.lend) then
         nsd_targ=nsd_targ+1
         goto 10
      endif

      nbas_targ=gamess_target%nvectors

      allocate(onv_targ(nbas_targ,nsd_targ))
      allocate(c_targ(nsd_targ))

!-----------------------------------------------------------------------
! Read the target state determinants
!-----------------------------------------------------------------------
      rewind(idet)
      do i=1,nsd_targ
         read(idet,*) c_targ(i), onv_targ(:,i)
      enddo

!-----------------------------------------------------------------------
! Close file
!-----------------------------------------------------------------------
      close(idet)

      return

    end subroutine rddetlist

!#######################################################################
! getdim_sd: determines the number of Slater determinants entering
!            into the zeroth-order expansion of the Davidson states
!            with coefficients above the user set threshold
!#######################################################################

    subroutine getdim_sd(kpq,ndim)
      
      use channels
      use parameters
      use constants
      use iomod, only: freeunit

      implicit none

      integer, dimension(7,0:nBas**2*4*nOcc**2) :: kpq
      integer                                   :: ndim,i,idav,itmp
      real(dp), dimension(:), allocatable       :: coeff
      real(dp)                                  :: ftmp

!-----------------------------------------------------------------------
! Open the Davidson vector file
!-----------------------------------------------------------------------  
      call freeunit(idav)
      open(idav,file=davname,status='old',access='sequential',&
           form='unformatted')

!-----------------------------------------------------------------------
! Allocate arrays
!-----------------------------------------------------------------------
      allocate(coeff(ndim))

!-----------------------------------------------------------------------
! For each Davidson state, calculate the number of Slater determinants 
! with absolute coefficient values above the threshold for 
! inclusion (dettrsh)
!-----------------------------------------------------------------------
      maxnsd=0

      ! Ground state
      nsd_adc(0)=1
      
      ! Excited states
      do i=1,davstates

         ! Read the next ADC state vector from file
         read(idav) itmp,ftmp,coeff
         
         ! Determine the no. contributing Slater determinants
         call getnsd(i,kpq,coeff,ndim)

         ! Update maxnsd
         if (nsd_adc(i).gt.maxnsd) maxnsd=nsd_adc(i)         

      enddo
      
!-----------------------------------------------------------------------
! Deallocate arrays
!-----------------------------------------------------------------------
      deallocate(coeff)

!-----------------------------------------------------------------------  
! Close the Davidson vector file
!-----------------------------------------------------------------------  
      close(idav)

      return

    end subroutine getdim_sd

!#######################################################################

    subroutine getnsd(indx,kpq,coeff,ndim)
      
      use channels
      use parameters
      use constants

      implicit none

      integer, dimension(7,0:nBas**2*4*nOcc**2) :: kpq
      integer                                   :: indx,ndim,n,count,&
                                                   nI,nII
      real(dp), dimension(ndim)                 :: coeff
      real(dp)                                  :: coeffsd

      nsd_adc(indx)=0

!-----------------------------------------------------------------------
! 1h1p ISs
!-----------------------------------------------------------------------
      do n=1,kpq(1,0)
         coeffsd=invsqrt2*coeff(n)
         if (abs(coeffsd).gt.detthrsh) nsd_adc(indx)=nsd_adc(indx)+2
      enddo

!-----------------------------------------------------------------------
! 2h2p ISs, a=b, i=j
!-----------------------------------------------------------------------
      count=kpq(1,0)
      do n=count+1,count+kpq(2,0)
         coeffsd=coeff(n)
         if (abs(coeffsd).gt.detthrsh) nsd_adc(indx)=nsd_adc(indx)+1
      enddo

!-----------------------------------------------------------------------
! 2h2p ISs, a|=b, i=j
!-----------------------------------------------------------------------
      count=kpq(1,0)+kpq(2,0)
      do n=count+1,count+kpq(3,0)
         coeffsd=invsqrt2*coeff(n)
         if (abs(coeffsd).gt.detthrsh) nsd_adc(indx)=nsd_adc(indx)+2
      enddo

!-----------------------------------------------------------------------
! 2h2p ISs, a=b, i|=j
!-----------------------------------------------------------------------
      count=kpq(1,0)+kpq(2,0)+kpq(3,0)
      do n=count+1,count+kpq(4,0)
         coeffsd=invsqrt2*coeff(n)
         if (abs(coeffsd).gt.detthrsh) nsd_adc(indx)=nsd_adc(indx)+2
      enddo

!-----------------------------------------------------------------------
! 2h2p ISs, a|=b, i|=j
!-----------------------------------------------------------------------
      count=kpq(1,0)+kpq(2,0)+kpq(3,0)+kpq(4,0)
      
      do n=count+1,count+kpq(5,0)
         
         nI=n
         nII=n+kpq(5,0)

         ! Spin cases I and II
         coeffsd=0.5d0*coeff(nI)+invsqrt12*coeff(nII)
         if (abs(coeffsd).gt.detthrsh) nsd_adc(indx)=nsd_adc(indx)+2
         coeffsd=-0.5d0*coeff(nI)+invsqrt12*coeff(nII)
         if (abs(coeffsd).gt.detthrsh) nsd_adc(indx)=nsd_adc(indx)+2

         ! Spin case II only
         coeffsd=2.0d0*invsqrt12*coeff(nII)
         if (abs(coeffsd).gt.detthrsh) nsd_adc(indx)=nsd_adc(indx)+2

      enddo

      return

    end subroutine getnsd

!#######################################################################

    subroutine fill_onv_adc(kpq,ndim)

      use channels
      use parameters
      use constants
      use iomod, only: freeunit

      implicit none
      
      integer, dimension(7,0:nBas**2*4*nOcc**2) :: kpq
      integer                                   :: ndim,s,idav,itmp
      real(dp), dimension(:), allocatable       :: coeff
      real(dp)                                  :: ftmp

!-----------------------------------------------------------------------
! Open the Davidson vector file
!-----------------------------------------------------------------------  
      call freeunit(idav)
      open(idav,file=davname,status='old',access='sequential',&
           form='unformatted')

!-----------------------------------------------------------------------
! Allocate arrays
!-----------------------------------------------------------------------
      allocate(coeff(ndim))
      allocate(onv_adc(nbas,maxnsd,0:davstates))
      allocate(c_adc(maxnsd,0:davstates))

!-----------------------------------------------------------------------
! Initialisation
!-----------------------------------------------------------------------
      onv_adc(1:nocc,:,:)=2
      onv_adc(nocc+1:nbas,:,:)=0
      c_adc=0.0d0
      
!-----------------------------------------------------------------------
! Fill in the ON vector for each ADC state
!-----------------------------------------------------------------------
      ! Ground (Hartee-Fock) state
      c_adc(1,0)=1.0d0
      
      ! Excited states
      do s=1,davstates
         
         ! Read the next state vector from file
         read(idav) itmp,ftmp,coeff

         ! Fill in the next ON vector
         call fill_onv_adc_1state(s,kpq,coeff,ndim)

      enddo

!-----------------------------------------------------------------------
! Deallocate arrays
!-----------------------------------------------------------------------
      deallocate(coeff)

!-----------------------------------------------------------------------  
! Close the Davidson vector file
!-----------------------------------------------------------------------  
      close(idav)

      return

    end subroutine fill_onv_adc

!#######################################################################

    subroutine fill_onv_adc_1state(sindx,kpq,coeff,ndim)

      use channels
      use parameters
      use constants

      implicit none

      integer, dimension(7,0:nBas**2*4*nOcc**2) :: kpq
      integer                                   :: maxnsd,ndim,n,&
                                                   count,i,j,a,b,&
                                                   ksd,nI,nII,sindx
      real(dp), dimension(ndim)                 :: coeff
      real(dp)                                  :: ftmp

!-----------------------------------------------------------------------
! IS index mappings
!-----------------------------------------------------------------------
!      i<->kpq(3,n)
!      j<->kpq(4,n)
!      a<->kpq(5,n)
!      b<->kpq(6,n)
!-----------------------------------------------------------------------
! spin-to-ONV element mappings
!-----------------------------------------------------------------------
!      alpha       <-> +1
!      beta        <-> -1
!      doubly occ. <-> +2
!      unocc.      <->  0
!-----------------------------------------------------------------------

!-----------------------------------------------------------------------
! Initialisation of the Slater determinant counter
!-----------------------------------------------------------------------
      ksd=0

!-----------------------------------------------------------------------
! 1h1p ISs
!-----------------------------------------------------------------------
      do n=1,kpq(1,0)
         
         ! Orbital indices
         i=kpq(3,n)
         a=kpq(5,n)

         ! ON vectors and Slater determinant coefficients
         ftmp=abs(invsqrt2*coeff(n))
         if (ftmp.ge.detthrsh) then

            ! i_beta -> a_beta
            ksd=ksd+1
            onv_adc(i,ksd,sindx)=+1
            onv_adc(a,ksd,sindx)=-1
            c_adc(ksd,sindx)=invsqrt2*coeff(n)
            
            ! i_alpha -> a_alpha
            ksd=ksd+1
            onv_adc(i,ksd,sindx)=-1
            onv_adc(a,ksd,sindx)=+1
            c_adc(ksd,sindx)=invsqrt2*coeff(n)

         endif

      enddo

!-----------------------------------------------------------------------
! 2h2p ISs, a=b, i=j
!-----------------------------------------------------------------------
      count=kpq(1,0)

      do n=count+1,count+kpq(2,0)

         ! Orbital indices
         i=kpq(3,n)
         a=kpq(5,n)

         ! ON vectors and Slater determinant coefficients
         ftmp=abs(coeff(n))
         if (ftmp.ge.detthrsh) then
            ! i_alpha, i_beta -> a_alpha, a_beta
            ksd=ksd+1
            onv_adc(i,ksd,sindx)=0
            onv_adc(a,ksd,sindx)=2
            c_adc(ksd,sindx)=coeff(n)
         endif

      enddo

!-----------------------------------------------------------------------
! 2h2p ISs, a|=b, i=j
!-----------------------------------------------------------------------
      count=kpq(1,0)+kpq(2,0)

      do n=count+1,count+kpq(3,0)

         ! Orbital indices
         i=kpq(3,n)
         a=kpq(5,n)
         b=kpq(6,n)

         ! ON vectors and Slater determinant coefficients
         ftmp=abs(invsqrt2*coeff(n))
         if (ftmp.ge.detthrsh) then

            ! i_alpha, i_beta -> a_alpha, b_beta
            ksd=ksd+1
            onv_adc(i,ksd,sindx)=0
            onv_adc(a,ksd,sindx)=+1
            onv_adc(b,ksd,sindx)=-1
            c_adc(ksd,sindx)=invsqrt2*coeff(n)

            ! i_alpha, i_beta -> a_beta, b_alpha
            ksd=ksd+1
            onv_adc(i,ksd,sindx)=0
            onv_adc(a,ksd,sindx)=-1
            onv_adc(b,ksd,sindx)=+1
            c_adc(ksd,sindx)=invsqrt2*coeff(n)

         endif
         
      enddo

!-----------------------------------------------------------------------
! 2h2p ISs, a=b, i|=j
!-----------------------------------------------------------------------
      count=kpq(1,0)+kpq(2,0)+kpq(3,0)

      do n=count+1,count+kpq(4,0)

         ! Orbital indices
         i=kpq(3,n)
         j=kpq(4,n)
         a=kpq(5,n)

         ! ON vectors and Slater determinant coefficients
         ftmp=abs(invsqrt2*coeff(n))
         if (ftmp.ge.detthrsh) then

            ! i_alpha, j_beta -> a_alpha, a_beta
            ksd=ksd+1
            onv_adc(i,ksd,sindx)=-1
            onv_adc(j,ksd,sindx)=+1
            onv_adc(a,ksd,sindx)=2
            c_adc(ksd,sindx)=invsqrt2*coeff(n)

            ! i_beta, j_alpha -> a_alpha, a_beta
            ksd=ksd+1
            onv_adc(i,ksd,sindx)=+1
            onv_adc(j,ksd,sindx)=-1
            onv_adc(a,ksd,sindx)=2
            c_adc(ksd,sindx)=invsqrt2*coeff(n)

         endif

      enddo

!-----------------------------------------------------------------------
! 2h2p ISs, a|=b, i|=j
!-----------------------------------------------------------------------
      count=kpq(1,0)+kpq(2,0)+kpq(3,0)+kpq(4,0)

      do n=count+1,count+kpq(5,0)

         nI=n
         nII=n+kpq(5,0)

         ! Orbital indices
         i=kpq(3,n)
         j=kpq(4,n)
         a=kpq(5,n)
         b=kpq(6,n)

         !--------------------------------------------------------------
         ! (1) Determinants with contributions from spin cases I and II
         !--------------------------------------------------------------
         ftmp=abs(0.5d0*coeff(nI)+invsqrt12*coeff(nII))
         if (ftmp.ge.detthrsh) then
            ! i_alpha, j_beta -> a_alpha, b_beta
            ksd=ksd+1
            onv_adc(i,ksd,sindx)=-1
            onv_adc(j,ksd,sindx)=+1
            onv_adc(a,ksd,sindx)=+1
            onv_adc(b,ksd,sindx)=-1
            c_adc(ksd,sindx)=0.5d0*coeff(nI)+invsqrt12*coeff(nII)

            ! i_beta, j_alpha -> a_beta, b_alpha
            ksd=ksd+1
            onv_adc(i,ksd,sindx)=+1
            onv_adc(j,ksd,sindx)=-1
            onv_adc(a,ksd,sindx)=-1
            onv_adc(b,ksd,sindx)=+1
            c_adc(ksd,sindx)=0.5d0*coeff(nI)+invsqrt12*coeff(nII)
         endif

         ftmp=abs(-0.5d0*coeff(nI)+invsqrt12*coeff(nII))
         if (ftmp.ge.detthrsh) then
            ! i_alpha, j_beta -> a_beta, b_alpha
            ksd=ksd+1
            onv_adc(i,ksd,sindx)=-1
            onv_adc(j,ksd,sindx)=+1
            onv_adc(a,ksd,sindx)=-1
            onv_adc(b,ksd,sindx)=+1
            c_adc(ksd,sindx)=-0.5d0*coeff(nI)+invsqrt12*coeff(nII)

            ! i_beta, j_alpha -> a_alpha, b_beta
            ksd=ksd+1
            onv_adc(i,ksd,sindx)=+1
            onv_adc(j,ksd,sindx)=-1
            onv_adc(a,ksd,sindx)=+1
            onv_adc(b,ksd,sindx)=-1
            c_adc(ksd,sindx)=-0.5d0*coeff(nI)+invsqrt12*coeff(nII)
         endif

         !--------------------------------------------------------------
         ! (2) Determinants with contributions from spin case II only
         !--------------------------------------------------------------
         ftmp=abs(2.0d0*invsqrt12*coeff(nII))
         if (ftmp.ge.detthrsh) then
            ! i_alpha, j_alpha -> a_alpha, b_alpha
            ksd=ksd+1
            onv_adc(i,ksd,sindx)=-1
            onv_adc(j,ksd,sindx)=-1
            onv_adc(a,ksd,sindx)=+1
            onv_adc(b,ksd,sindx)=+1
            c_adc(ksd,sindx)=2.0d0*invsqrt12*coeff(nII)

            ! i_beta, j_beta -> a_beta, b_beta
            ksd=ksd+1
            onv_adc(i,ksd,sindx)=+1
            onv_adc(j,ksd,sindx)=+1
            onv_adc(a,ksd,sindx)=-1
            onv_adc(b,ksd,sindx)=-1
            c_adc(ksd,sindx)=2.0d0*invsqrt12*coeff(nII)
         endif

      enddo

      return

    end subroutine fill_onv_adc_1state

!#######################################################################
! checkwf: Calculates the norms and S^2 values for the truncated
!          Slater determinant expansions.
!          The code to do so is taken from v3 of the superdyson code.
!#######################################################################

    subroutine checkwf

      use channels
      use parameters
      use constants

      implicit none

      integer :: i

!-----------------------------------------------------------------------
! Calculate the expectation values of S^2
!-----------------------------------------------------------------------
      ! Target state
      call calc_s2(c_targ(:),onv_targ(:,:),s2_targ,nsd_targ,&
              nsd_targ,nbas_targ)

      ! Approximate ADC states
      do i=0,davstates
         call calc_s2(c_adc(:,i),onv_adc(:,:,i),s2_adc(i),maxnsd,&
              nsd_adc(i),nbas)
      enddo

!-----------------------------------------------------------------------
! Calculate the norms
!-----------------------------------------------------------------------
      ! Target state
      norm_targ=sqrt(dot_product(c_targ(:),c_targ(:)))

      ! Approximate ADC states
      do i=0,davstates
         norm_adc(i)=sqrt(dot_product(c_adc(:,i),c_adc(:,i)))
      enddo
      
      return

    end subroutine checkwf

!#######################################################################
! calc_s2: Adapted (stolen) from the superdyson code.
!          Calculates S^2 using the ladder operator representation
!
!          S^2 = 0.5 * S_+ S_- + 0.5 * S_- S_+ + S_z^2
!
!#######################################################################

    subroutine calc_s2(c,det,s2,maxdet,ndet,norb)

      use channels
      use parameters

      implicit none
      
      integer                         :: maxdet,id,ndet,norb,is,io,jo
      integer, dimension(norb,maxdet) :: det
      integer, dimension(ndet)        :: par
      integer, dimension(norb)        :: td
      real(dp)                        :: s2
      real(dp), dimension(maxdet)     :: c

!-----------------------------------------------------------------------
! Calculate parity factor connecting amplitudes of the same determinant,
! with orbitals in the "textbook" (alpha and beta factors intermixed, 
! spatial orbitals in the increasing order) and the alpha/beta (all 
! alpha before all beta) orders.
!-----------------------------------------------------------------------
      get_parity: do id=1,ndet
         par(id) = parity(det(:,id))
      enddo get_parity

!-----------------------------------------------------------------------
! Calculate S^2
!-----------------------------------------------------------------------
      s2=0.0d0
      scan_determinants: do id=1,ndet
         orbital_i: do io=1,norb
            if (abs(det(io,id))/=1) cycle orbital_i
            !
            !  Only partially open subshells could contribute to s^2; closed 
            !  subshells give identical zero upon action on the total spin operator
            !
            !  Diagonal part of S+ S- + S- S+ ; determinant does not change
            !
            s2 = s2 + 0.5d0 * c(id)**2
            !
            orbital_j: do jo=1,norb
               if (abs(det(jo,id))/=1) cycle orbital_j
               !
               !  S_z^2; determinant does not change
               !
               s2 = s2 + 0.25d0 * det(io,id) * det(jo,id) * c(id)**2 
               !
               !  Off-diagonal part of S+ S- + S- S+; determinant changes
               !
               if (det(io,id)/=det(jo,id)) then
                  td = det(:,id) ; td(io) = -td(io) ; td(jo) = -td(jo)
                  find_match: do is=1,ndet
                     if (any(det(:,is)/=td)) cycle find_match
                     !  S_+ S_- have interchanged the location of alpha and beta spins; to bring 
                     !  us back into the canonical alpha/beta order, we have to swap the spin-
                     !  and spatial orbitals into the expected order.
                     !
                     !  The simplest way of accomplishing this operation is to multiply the
                     !  alpha/beta to "textbook" parities for the initial and final states.
                     !
                     s2 = s2 + 0.5d0 * c(id) * c(is) * par(id) * par(is)
                  end do find_match
               end if
            end do orbital_j
         end do orbital_i
      end do scan_determinants
      
      return

    end subroutine calc_s2

!#######################################################################
! parity: taken straight from the superdyson code (see sd_core.f90)
!#######################################################################

    integer function parity(det)

      use channels

      implicit none

      integer, intent(in) :: det(:) ! Determinant, what else?
    
      integer :: ord(2*size(det)) ! Ordering array - can't get any 
                                  ! bigger than this
      integer :: io               ! Orbital number
      integer :: it               ! Current orbital number, 
                                  ! "textbook" order
      integer :: ia, ib           ! Current alpha/beta orbital number, 
                                  ! "alpha/beta" order
      integer :: nel, nalp, nbet  ! Number of electrons - total, 
                                  ! alpha, and beta
      logical :: sorted
      
      nel  = sum(abs(det))
      nalp = count(det==1) + count(det==2)
      nbet = nel - nalp
      
      !
      !  For each "textbook" orbital, figure out the desired "alpha/beta" index
      !
      ia = 0 ; ib = nalp ; it = 0
      order_initialize: do io=1,size(det)
         if (any(det(io)==(/ 1,2/))) then
            it = it + 1 ; ia = ia + 1 ; ord(it) = ia
         end if
         if (any(det(io)==(/-1,2/))) then
            it = it + 1 ; ib = ib + 1 ; ord(it) = ib
         end if
      end do order_initialize
      if (ia/=nalp .or. ib/=nel .or. it/=nel) then
         write (ilog,"('     Got: ia = ',i4,' ib = ',i4,' it = ',i4)") ia, ib, it
         write (ilog,"('Expected: ia = ',i4,' ib = ',i4,' it = ',i4)") nalp, nel, nel
         stop 'sd_core%parity - count error'
      end if
      !
      !  Count ordering permutations
      !
      parity = 1
      sorted = .false.
      ordering_sweep: do while(.not.sorted)
         sorted = .true.
         scan_order: do it=2,nel
            if (ord(it-1)<ord(it)) cycle scan_order
            ia        = ord(it-1)
            ord(it-1) = ord(it)
            ord(it)   = ia
            sorted    = .false. 
            parity    = -parity
         end do scan_order
      end do ordering_sweep
      
      return
      
    end function parity

!#######################################################################
! calc_overlaps: Calculation of the overlaps < target | ~ADC >,
!                where the bra corresponds to the target CI state, and
!                the kets to the approximate ADC states.
!#######################################################################

    subroutine calc_overlaps(gamess_internal)

      use channels
      use constants
      use parameters
      use import_gamess

      implicit none

      integer             :: i,k,m,p,q
      real(dp)            :: detsmk
      type(gam_structure) :: gamess_internal

      real(dp) :: tmp

!-----------------------------------------------------------------------
! Set the no. AOs
!-----------------------------------------------------------------------
      nao_targ=gamess_target%nbasis
      nao_adc=gamess_internal%nbasis

!-----------------------------------------------------------------------
! Precalculation of basis overlap arrays
!-----------------------------------------------------------------------
      call basis_overlaps(gamess_internal)

!-----------------------------------------------------------------------
! Calculation of the < target | ~ADC > overlaps
!-----------------------------------------------------------------------
      overlap=0.0d0

      ! Loop over ADC states
      do i=0,davstates

         ! Loop over target determinants
         do m=1,nsd_targ

            ! Loop over determinants for the ith ~ADC state
            do k=1,nsd_adc(i)

               ! Construct the matrix S^mk of overlaps between
               ! the MOs occupied in the target bra <m| and the
               ! ~ADC ket |k>
               call fill_spinorbital_integrals(onv_targ(:,m),&
                    onv_adc(:,k,i),smk,smo)

               ! Calculate det S^mk
               detsmk=determinant_overlap(smk)

               ! Add the contribution to < target | ~ADC_i >
               overlap(i)=overlap(i)+detsmk*c_targ(m)*c_adc(k,i)

            enddo

         enddo

      enddo

      return

    end subroutine calc_overlaps

!#######################################################################
! basis_overlaps: Calculates the target-internal AO and MO overlap 
!                 matrices
!#######################################################################

    subroutine basis_overlaps(gamess_internal)
      
      use channels
      use constants
      use parameters
      use import_gamess

      implicit none

      integer             :: i,j
      real(dp)            :: val
      type(gam_structure) :: gamess_internal

!-----------------------------------------------------------------------
! Allocate arrays
!-----------------------------------------------------------------------
      ! <target|internal> AO overlap matrix
      allocate(sao(nao_targ,nao_adc))

      ! <target|internal> MO overlap matrix
      allocate(smo(nbas_targ,nbas))

      ! AO-to-MO transformation matrices
      allocate(ao2mo_adc(nao_adc,nbas))
      allocate(ao2mo_targ(nao_targ,nbas_targ))      

!-----------------------------------------------------------------------
! AO-to-MO transformation matrices
!-----------------------------------------------------------------------
      ao2mo_adc=gamess_internal%vectors(1:nao_adc,1:nbas)
      ao2mo_targ=gamess_target%vectors(1:nao_targ,1:nbas_targ)

!-----------------------------------------------------------------------
! Calculation of the target (bra) - internal (ket) AO overlap matrix
!-----------------------------------------------------------------------
      call gamess_1e_integrals('AO OVERLAP',sao,gamess_target,&
           gamess_internal)

!-----------------------------------------------------------------------
! Calculation of the target (bra) - internal (ket) MO overlap matrix
!-----------------------------------------------------------------------
      do i=1,nbas_targ
         do j=1,nbas
            val=dot_product(ao2mo_targ(:,i),matmul(sao,ao2mo_adc(:,j)))
            smo(i,j)=val
         enddo
      enddo

      return

    end subroutine basis_overlaps

!#######################################################################
! Calculate 1-particle overlap for all spin-orbitals in a given pair 
! of determinants.
! Taken from the superdyson code (see sd_core.f90).
!#######################################################################

    subroutine fill_spinorbital_integrals(occbra,occket,adet,amo)

      use channels
      use constants
      use parameters

      implicit none

      integer, intent(in)   :: occbra(:)           ! Parent determinant
      integer, intent(in)   :: occket(:)           ! Ion determinant
      real(dp), intent(out) :: adet(:,:)           ! Integral matrix
                                                   ! for a given determinant
      real(dp), intent(in)  :: amo (:,:)           ! Integral matrix for all MOs

      integer :: mobra, moket     ! Spatial MO indices
      integer :: spinbra, spinket ! Spin+space MO indices
      integer :: nalphabra        ! Number of spin-alpha electrons in the bra

      integer :: nmoket,nmobra

      nmobra=nbas_targ
      nmoket=nbas
      !
      adet = 0.0d0
      !
      !  Alpha-alpha overlaps - upper left corner of sdet
      !
      spinket = 0
      spinbra = 0
      ket_alpha: do moket=1,nmoket
         if (occket(moket)/=1 .and. occket(moket)/=2) cycle ket_alpha
         !
         spinket = spinket + 1
         spinbra = 0
         bra_alpha: do mobra=1,nmobra
            if (occbra(mobra)/=1 .and. occbra(mobra)/=2) cycle bra_alpha
            !
            spinbra = spinbra + 1
            adet(spinbra,spinket) = amo(mobra,moket)
         end do bra_alpha
      end do ket_alpha
      nalphabra = spinbra
      !
      !  Beta-beta overlaps - bottom right corner of sdet
      !
      ket_beta: do moket=1,nmoket
         if (occket(moket)/=-1 .and. occket(moket)/=2) cycle ket_beta
         !
         spinket = spinket + 1
         spinbra = nalphabra
         bra_beta: do mobra=1,nmobra
            if (occbra(mobra)/=-1 .and. occbra(mobra)/=2) cycle bra_beta
            !
            spinbra = spinbra + 1
            adet(spinbra,spinket) = amo(mobra,moket)
         end do bra_beta
      end do ket_beta
      
      return

    end subroutine fill_spinorbital_integrals

!#######################################################################
! determinant_overlap: Calculates the determinant of the matrix sdet of
!                      overlaps between the MOs in two determinants.
!                      Taken from superdyson.
!#######################################################################

    function determinant_overlap(sdet) result(overdet)
      
      use constants
      
      implicit none
      
      real(dp), intent(in) :: sdet(:,:)
      real(dp)             :: overdet
      real(dp)             :: scr(nel,nel) ! Buffer for the 1-particle 
                                          !  overlap matrix 
      scr     = sdet
      overdet = determinant(scr)

      return

    end function determinant_overlap

!#######################################################################
! determinant: Calculates the determinant of a sqaure matrix.
!              Taken from superdyson.
!#######################################################################

    real(dp) function determinant(mat)
    
      real(dp), intent(inout) :: mat(:,:) ! Matrix destroyed on exit
      integer                 :: order, info
      integer                 :: ipvt(size(mat,dim=1))
      real(dp)                :: work(size(mat,dim=1))
      real(dp)                :: detx(2)
      
      order = size(mat,dim=1)
      if (order==0) stop 'null matrix passed to determinant'
      
      call dgefa(mat,order,order,ipvt,info)
   
      call dgedi(mat,order,order,ipvt,detx,work,10)

      determinant = detx(1) * 10.0d0**detx(2)

      return

    end function determinant

!#######################################################################

    subroutine write_table

      use channels

      implicit none

      integer :: i

!-----------------------------------------------------------------------
! Output overlaps, norms and S^2 expectation values
!-----------------------------------------------------------------------
      write(ilog,'(/,65a)') ('*',i=1,48)
      write(ilog,'(21x,a)') 'Summary'
      write(ilog,'(65a)') ('*',i=1,48)
      write(ilog,'(a)') '|i>     ndet    norm       <S^2>     <Target|i>'
      write(ilog,'(65a)') ('*',i=1,48)
      
      ! Target state
      write(ilog,'(a6,2x,i3,2(4x,F7.4))') 'Target',nsd_targ,&
           norm_targ,s2_targ/norm_targ**2

      ! Approximate ADC states
      do i=0,davstates
         write(ilog,'(i2,6x,i3,3(4x,F7.4))') i,nsd_adc(i),&
              norm_adc(i),s2_adc(i)/norm_adc(i)**2,overlap(i)
      enddo

      write(ilog,'(65a)') ('*',i=1,48)

      return

    end subroutine write_table

!#######################################################################

    subroutine select_istate
      
      use channels
      use constants
      use parameters
      use iomod

      implicit none

      integer :: i,count,id

!-----------------------------------------------------------------------
! Die here if: (1) There are no states ~ADC states |i> for which
!                  <Target|i> >= ovrthrsh;
!              (2) There are more than one ~ADC states |i> for which
!                  <Target|i> >= ovrthrsh.
!
! Else, set the initial state number and carry on.
!-----------------------------------------------------------------------
      count=0
      
      do i=0,davstates
         if (abs(overlap(i)).ge.ovrthrsh) then
            count=count+1
            id=i
         endif
      enddo

      if (count.eq.1) then
         statenumber=id
         write(ilog,'(/,x,a,x,i2,x,a)') 'State',id,'selected'
      else if (count.gt.1) then
         write(errmsg,'(a,x,F10.7)') &
              'There exists more than one state with <Target|i> >=',&
              ovrthrsh
         call error_control
      else
         write(errmsg,'(a,x,F10.7)') &
              'There exists no states with <Target|i> >=',ovrthrsh
         call error_control
      endif

      return

    end subroutine select_istate

!#######################################################################

    subroutine select_istates

      use channels
      use constants
      use parameters
      use iomod

      implicit none

      integer :: i,count,id,max_state,ij

!-----------------------------------------------------------------------
! if: (1) There are no states ~ADC states |i> for which
!         <Target|i> >= ovrthrsh, use a combination;
!     (2) There are more than one ~ADC states |i> for which
!         <Target|i> >= ovrthrsh, use all of those states.
!
! Else, set the initial state number and carry on.
!-----------------------------------------------------------------------

      count=0

      do i=0,davstates
         if (abs(overlap(i)).ge.ovrthrsh) then
            count=count+1
            id=i
         endif
      enddo

      ncount = count

      if (count.eq.1) then
         statenumber=id
         write(ilog,'(/,x,a,x,i2,x,a)') 'State',id,'selected'
      else if (count.gt.1) then
         allocate(trunc_overlap(ncount))
         allocate(tstate(ncount))
         ij = 0
         do i=0,davstates
            if (abs(overlap(i)).le.ovrthrsh) cycle
               ij = ij + 1
               trunc_overlap(ij) = overlap(i)
               tstate(ij) = i
         enddo
         write(ilog,'(/,x,i2,x,a)') ncount,'States selected'
         write(ilog,*) tstate
         write(ilog,*) trunc_overlap
         norm = 0.d0
         do ij = 1, ncount
            norm = norm + trunc_overlap(ij) ** 2.d0
         enddo
         norm = 1.d0 / dsqrt(norm)
         trunc_overlap = trunc_overlap * norm
         write(ilog,*) trunc_overlap
      else
         write(ilog,'(/,x,a)') 'Linear combination used'
         ncount = 0
         allocate(trunc_overlap(0:davstates))
         norm = 0.d0
         do ij = 0, davstates
            norm = norm + overlap(ij) ** 2.d0
         enddo
         norm = 1.d0 / dsqrt(norm)
         trunc_overlap = overlap * norm
      endif

      return

    end subroutine select_istates

!#######################################################################

  subroutine finalise

      implicit none

      deallocate(onv_adc)
      deallocate(c_adc)
      deallocate(s2_adc)
      deallocate(norm_adc)
      deallocate(nsd_adc)
      deallocate(sao)
      deallocate(overlap)
      deallocate(smk)

      return

    end subroutine finalise

!#######################################################################

  end module targetmatching<|MERGE_RESOLUTION|>--- conflicted
+++ resolved
@@ -32,37 +32,21 @@
     
     ! Parameters concerning the Slater determinant expansions of the
     ! ADC and target states
-<<<<<<< HEAD
     integer                                :: maxnsd,nsd_targ,&
                                               nbas_targ
     integer                                :: nao_adc,nao_targ,&
-                                              nel
-    integer, dimension(:), allocatable     :: nsd_adc
+                                              nel,ncount
+    integer, dimension(:), allocatable     :: nsd_adc,tstate
     integer, dimension(:,:,:), allocatable :: onv_adc
     integer, dimension(:,:), allocatable   :: onv_targ
     real(dp), dimension(:,:), allocatable  :: c_adc
     real(dp), dimension(:), allocatable    :: c_targ,s2_adc,&
-                                              norm_adc,overlap
-    real(dp)                               :: s2_targ,norm_targ
+                                              norm_adc,overlap,&
+                                              trunc_overlap
+    real(dp)                               :: s2_targ,norm_targ,&
+                                              norm
     real(dp), dimension(:,:), allocatable  :: sao,smo,ao2mo_adc,&
                                               ao2mo_targ,smk
-=======
-    integer                                   :: maxnsd,nsd_targ,&
-                                                 nbas_targ
-    integer                                   :: nao_adc,nao_targ,&
-                                                 nel,ncount
-    integer, dimension(:), allocatable        :: nsd_adc,tstate
-    integer, dimension(:,:,:), allocatable    :: onv_adc
-    integer, dimension(:,:), allocatable      :: onv_targ
-    real(d), dimension(:,:), allocatable      :: c_adc
-    real(d), dimension(:), allocatable        :: c_targ,s2_adc,&
-                                                 norm_adc,overlap,&
-                                                 trunc_overlap
-    real(d)                                   :: s2_targ,norm_targ,&
-                                                 norm
-    real(d), dimension(:,:), allocatable      :: sao,smo,ao2mo_adc,&
-                                                 ao2mo_targ,smk
->>>>>>> 7265d46b
 
     ! Target state gamess structure
     type(gam_structure) :: gamess_target
