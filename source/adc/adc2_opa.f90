!#######################################################################
! Calculation of one photon ADC(2) spectra. Either:
!
! (1) Bound state-bound state absorption spectra, or;
!
! (2) Spectral moments for use in Stieltjes imaging calculations of
!     photoionisation spectra.
!#######################################################################

module adc2specmod

  use channels

contains

!#######################################################################

  subroutine adc2_spec(gam)
        
    use constants
    use parameters
    use adc_common
    use fspace
    use misc
    use guessvecs
    use mp2
    use targetmatching
    use nto
        
    implicit none
    
<<<<<<< HEAD
    integer, dimension(:,:), allocatable  :: kpq,kpqd,kpqf
    integer                               :: i,ndim,ndims,ndimsf,&
                                             nout,ndimf,ndimd,&
                                             noutf,itmp
    integer*8                             :: noffd,noffdf
    real(dp)                              :: time
    real(dp), dimension(:), allocatable   :: ener,mtm,tmvec,osc_str
    real(dp), dimension(:), allocatable   :: travec
    real(dp)                              :: e_init,e0
    real(dp), dimension(:,:), allocatable :: rvec
    real(dp), dimension(:), allocatable   :: vec_init
    real(dp), dimension(:), allocatable   :: mtmf
    type(gam_structure)                   :: gam
=======
    integer, dimension(:,:), allocatable :: kpq,kpqd,kpqf
    integer                              :: i,ndim,ndims,ndimsf,&
                                            nout,ndimf,ndimd,&
                                            noutf,itmp,j
    integer*8                            :: noffd,noffdf
    real(d)                              :: time,itemp,tnorm
    real(d), dimension(:), allocatable   :: ener,mtm,tmvec,osc_str
    real(d), dimension(:), allocatable   :: travec
    real(d)                              :: e_init,e0
    real(d), dimension(:,:), allocatable :: rvec,travec2
    real(d), dimension(:), allocatable   :: vec_init
    real*8, dimension(:), allocatable    :: mtmf
    type(gam_structure)                  :: gam
>>>>>>> 7265d46b

!-----------------------------------------------------------------------
! Calculate the MP2 ground state energy and D2 diagnostic
!-----------------------------------------------------------------------
    call mp2_master(e0)

!-----------------------------------------------------------------------  
! Calculate guess initial space vectors from an ADC(1) calculation if 
! requested
!-----------------------------------------------------------------------  
    if (ladc1guess) call adc1_guessvecs

!-----------------------------------------------------------------------
! Determine the 1h1p and 2h2p subspaces
!-----------------------------------------------------------------------
    call get_subspaces(kpq,kpqf,kpqd,ndim,ndimf,ndimd,nout,noutf,&
         ndims,ndimsf)

!-----------------------------------------------------------------------
! Set MO representation of the dipole operator
!-----------------------------------------------------------------------
    call set_dpl

!-----------------------------------------------------------------------
! Diagonalisation in the initial space
!-----------------------------------------------------------------------
    if (statenumber.gt.0) call initial_space_diag(time,kpq,ndim,ndims,&
         noffd)

!-----------------------------------------------------------------------
! If requested, calculate the dipole moments for the initial states
!-----------------------------------------------------------------------
    if (ldipole.and.statenumber.gt.0) &
         call initial_space_dipole(ndim,ndims,kpq)

!-----------------------------------------------------------------------
! Transition moments from the ground state to the Davidson states
!
! Note that it is in initial_space_tdm that the rvec array is
! allocated and filled in
!-----------------------------------------------------------------------
    if (statenumber.gt.0) call initial_space_tdm(ener,rvec,ndim,&
         mtm,tmvec,osc_str,kpq)

!-----------------------------------------------------------------------
! Output the results of initial space calculation
!-----------------------------------------------------------------------
    if (statenumber.gt.0) then
       write(ilog,'(/,70a)') ('*',i=1,70)
       write(ilog,'(2x,a)') &
            'Initial space ADC(2)-s excitation energies'
       write(ilog,'(70a)') ('*',i=1,70)
       
       itmp=1+nBas**2*4*nOcc**2
       call table2(ndim,davstates,ener(1:davstates),&
            rvec(:,1:davstates),tmvec(1:davstates),&
            osc_str(1:davstates),kpq,itmp,'i')
       
       write(ilog,'(/,70a,/)') ('*',i=1,70)
    endif
        
!-----------------------------------------------------------------------
! Selection of the initial state by matching to a target CI state
!-----------------------------------------------------------------------
    if (ltarg.and.statenumber.ne.0) call target_master(kpq,ndim,gam)

!-----------------------------------------------------------------------
! Set the initial state vector and energy
!-----------------------------------------------------------------------
    allocate(vec_init(ndim))
    
    if (llci.and.(ncount.eq.0)) then
       vec_init(1:ndim) = matmul(rvec(:,:), trunc_overlap(:))
       tnorm = 0.d0
       tnorm = tnorm + dot_product(vec_init(:),vec_init(:))
       tnorm = 1.d0 / dsqrt(tnorm)
       vec_init = vec_init * tnorm
       e_init = init_energy
    else if (llci.and.(ncount.gt.1)) then
       do i = 1, ndim
          itemp = 0.d0
          do j = 1, ncount
             itemp = itemp + rvec(i,tstate(j)) * trunc_overlap(j)
          enddo
          vec_init(i) = itemp
       enddo
       tnorm = 0.d0
       tnorm = tnorm + dot_product(vec_init(:),vec_init(:))
       tnorm = 1.d0 / dsqrt(tnorm)
       vec_init = vec_init * tnorm
       e_init = init_energy
    else if (statenumber.gt.0) then
       vec_init(:)=rvec(:,statenumber)
       e_init=ener(statenumber)
    else
       e_init=0.0d0
    endif

    !if (statenumber.gt.0) then
    !   vec_init(:)=rvec(:,statenumber)
    !   e_init=ener(statenumber)
    !else
    !   e_init=0.0d0
    !endif

!-----------------------------------------------------------------------
! Calculation of the final space states
!-----------------------------------------------------------------------
    call final_space_diag(ndim,ndimf,ndimsf,kpq,kpqf,travec,&
         vec_init,mtmf,noffd,noffdf)

!-----------------------------------------------------------------------
! If requested, calculate the dipole moments for the final states
! N.B. This is only meaningful if the final states are Davidson states
!-----------------------------------------------------------------------
    if (ldipole.and.ldiagfinal) then
       call final_space_dipole(ndimf,ndimsf,kpqf)
    endif
        
!-----------------------------------------------------------------------
! Calculate the transition moments and oscillator strengths between 
! the initial state and the final states
!
! Note that if we are NOT considering ionization, then we will also
! output the final Davidson state energies and configurations here 
!-----------------------------------------------------------------------
    ! TEMPORARY BODGE
    ! final_space_tdm assumes that travec has been allocated, but
    ! this is only true if the intitial state is not the ground
    ! state...
    if (.not.allocated(travec)) allocate(travec(ndimf))
    ! TEMPORARY BODGE
    
    call final_space_tdm(ndimf,ndimsf,travec,e_init,mtmf,kpqf,ndim)

!-----------------------------------------------------------------------
! If requested, calculate and output NTOs
!-----------------------------------------------------------------------
    if (ldiagfinal.and.lnto) call adc2_nto(gam,ndimf,kpqf,davname_f,&
         davstates_f,'nto')
        
!-----------------------------------------------------------------------
! Deallocate arrays
!-----------------------------------------------------------------------
    if (allocated(ener)) deallocate(ener)
    if (allocated(rvec)) deallocate(rvec)
    if (allocated(vec_init)) deallocate(vec_init)
    if (allocated(travec)) deallocate(travec)
    if (allocated(dipmom)) deallocate(dipmom)
    if (allocated(dipmom_f)) deallocate(dipmom_f)
    if (allocated(travec2)) deallocate(travec2)
    if (allocated(dpl_all)) deallocate(dpl_all)
    if (allocated(travec_ic)) deallocate(travec_ic)
    if (allocated(travec_iv)) deallocate(travec_iv)
    if (allocated(travec_fc)) deallocate(travec_fc)
    if (allocated(travec_fv)) deallocate(travec_fv)
    if (allocated(tdmgsf)) deallocate(tdmgsf)
    if (allocated(edavf)) deallocate(edavf)
    deallocate(kpq,kpqf,kpqd)
    
    return
        
  end subroutine adc2_spec
      
!#######################################################################

  subroutine final_space_diag(ndim,ndimf,ndimsf,kpq,kpqf,travec,&
       vec_init,mtmf,noffd,noffdf)

    use constants
    use parameters
    use fspace
    use adc_common
        
    implicit none

    integer, dimension(7,0:nBas**2*4*nOcc**2) :: kpq,kpqf
    integer                                   :: ndim,ndimf,ndimsf
    integer*8                                 :: noffd,noffdf
    real(dp), dimension(:), allocatable       :: travec,mtmf
    real(dp), dimension(ndim)                 :: vec_init
    real(dp), dimension(ndim,davstates)       :: rvec
    real(dp), dimension(:,:), allocatable     :: travec2
    
    if (ldiagfinal) then
       call davidson_final_space_diag(ndim,ndimf,ndimsf,kpq,&
            kpqf,travec,vec_init,mtmf,noffdf)
    else
       call lanczos_final_space_diag(ndim,ndimf,ndimsf,kpq,&
            kpqf,travec,vec_init,mtmf,noffdf)
    endif
    
    return

  end subroutine final_space_diag

!#######################################################################
      
  subroutine lanczos_final_space_diag(ndim,ndimf,ndimsf,kpq,kpqf,&
       travec,vec_init,mtmf,noffdf)

    use constants
    use parameters
    use guessvecs
    use fspace
    use block_lanczos
        
    implicit none

    integer, dimension(7,0:nBas**2*4*nOcc**2) :: kpq,kpqf
    integer                                   :: ndim,ndimf,ndimsf,n
    integer*8                                 :: noffdf
    real(dp), dimension(:), allocatable       :: travec,mtmf
    real(dp), dimension(ndim)                 :: vec_init

!-----------------------------------------------------------------------        
! Acknowledging that we cannot use 2h2p unit vectors as initial
! Lanczos vectors for ADC(2)-s, reduce lmain if it is greater than the 
! number of final space 1h1p configurations
!-----------------------------------------------------------------------        
    if (method_f.eq.2.and.lmain.gt.ndimsf) then
       write(ilog,'(/,2x,a,/)') 'Resetting the Lanczos block size &
            s.t. it is not greater than the dimension of the 1h1p &
            subspace'
       ! Number of Lanczos vectors requested
       n=lmain*ncycles
       ! Reset lmain
       lmain=ndimsf
       ! Change ncycles s.t. the number of Lanczos vectors 
       ! generated does not change
       ncycles=n/lmain
    endif

!-----------------------------------------------------------------------        
! If requested, determine the initial Lanczos vectors by diagonalising
! the ADC(1) Hamiltonian matrix
!-----------------------------------------------------------------------        
    if (lancguess.eq.2.or.lancguess.eq.4) call adc1_guessvecs_final

!-----------------------------------------------------------------------
! Allocate the travec array that will hold the contraction of the IS
! representation of the dipole operator with the initial state vector
!-----------------------------------------------------------------------
    allocate(travec(ndimf))

!-----------------------------------------------------------------------
! Determine the guess vectors for the band-Lanczos calculation
!
! Note that as part of this process, the transition moments between
! the ISs and the initial state are calculated in lanczos_guess_vecs
! and passed back in the travec array
!-----------------------------------------------------------------------
    call lanczos_guess_vecs(vec_init,ndim,ndimsf,travec,ndimf,kpq,&
         kpqf,mtmf)

!-----------------------------------------------------------------------
! Write the final space ADC(2) Hamiltonian matrix to file
!-----------------------------------------------------------------------
    write(ilog,*) 'Saving complete FINAL SPACE ADC2 matrix in file'
        
    if (method_f.eq.2) then
       ! ADC(2)-s
       if (lcvsfinal) then
          call write_fspace_adc2_1_cvs(ndimf,kpqf(:,:),noffdf,'c')
       else
          call write_fspace_adc2_1(ndimf,kpqf(:,:),noffdf,'c')
       endif
    else if (method_f.eq.3) then
       ! ADC(2)-x
       if (lcvsfinal) then
          call write_fspace_adc2e_1_cvs(ndimf,kpqf(:,:),noffdf,'c')
       else
          call write_fspace_adc2e_1(ndimf,kpqf(:,:),noffdf,'c')
       endif
    endif

!-----------------------------------------------------------------------
! Perform the block-Lanczos calculation
!-----------------------------------------------------------------------
    call lancdiag_block(ndimf,noffdf,'c')

    return

  end subroutine lanczos_final_space_diag

!#######################################################################

  subroutine lanczos_guess_vecs(vec_init,ndim,ndimsf,travec,ndimf,&
       kpq,kpqf,mtmf)

    use constants
    use parameters

    implicit none

    integer, dimension(7,0:nBas**2*4*nOcc**2) :: kpq,kpqf
    integer                                   :: ndim,ndimf,ndimsf
    real(dp), dimension(ndim)                 :: vec_init
    real(dp), dimension(ndimf)                :: travec
    real(dp), dimension(:), allocatable       :: mtmf
    
    if (statenumber.eq.0) then
       ! Ionisation from the ground state
       call guess_vecs_gs2ex(ndimf,ndimsf,mtmf,kpqf)
    else
       ! Ionisation from an excited state
       call guess_vecs_ex2ex(vec_init,ndim,ndimsf,travec,ndimf,&
            kpq,kpqf)
    endif
    
    return

  end subroutine lanczos_guess_vecs

!#######################################################################

  subroutine guess_vecs_gs2ex(ndimf,ndimsf,mtmf,kpqf)

    use constants
    use parameters
    use get_moment
    use fspace
    use guessvecs
    
    implicit none
    
    integer, dimension(7,0:nBas**2*4*nOcc**2) :: kpqf
    integer                                   :: ndimf,ndimsf,&
                                                 iadc1,itmp,dim2,&
                                                 i,k1,k2,upper
    integer, dimension(:), allocatable        :: indx1,indx2
    real(dp), dimension(:), allocatable       :: mtmf
    real(dp), dimension(:), allocatable       :: tmpvec
    real(dp), dimension(ndimsf,ndimsf)        :: adc1vec

!-----------------------------------------------------------------------        
! Calculate the vector F_J = < Psi_J | D | Psi_0 >, where the Psi_J
! are the ISs spanning the final space
!
! N.B. this vector is saved to the mtmf array
!-----------------------------------------------------------------------
    allocate(mtmf(ndimf))
    call get_modifiedtm_adc2(ndimf,kpqf(:,:),mtmf(:),0)

!-----------------------------------------------------------------------
! If requested, determine the block size based on the transition
! matrix elements between the initial state and the intermediate
! states (and possibly the ADC(1) eigenvectors)
!-----------------------------------------------------------------------
    if (ldynblock) call getblocksize(mtmf,ndimf,ndimsf)

!-----------------------------------------------------------------------
! From the values of the elements of mtmf (and/or the ADC(1)
! eigenvectors), determine which vectors will form the initial Lanczos
! vectors
!
! Note that we can only have lancguess=3 or 4 for ADC(2)-s
!-----------------------------------------------------------------------
    allocate(tmpvec(ndimf))

    if (lancguess.eq.1) then
       if (method.eq.2) then
          upper=ndimsf
       else if (method.eq.3) then
          upper=ndimf
       endif
       tmpvec=mtmf(1:upper)
       call fill_stvc(upper,tmpvec(1:upper))
       
    else if (lancguess.eq.2) then
       ! Read the ADC(1) eigenvectors from file
       call freeunit(iadc1)
       open(iadc1,file='SCRATCH/adc1_vecs',form='unformatted',&
            status='old')
       read(iadc1) itmp,adc1vec           
       close(iadc1)
       ! Contract the ADC(1) eigenvectors with the 1h1p part of
       ! the F-vector
       do i=1,ndimsf
          tmpvec(i)=dot_product(adc1vec(:,i),mtmf(1:ndimsf))
       enddo
       call fill_stvc(ndimsf,tmpvec(1:ndimsf))

    else if (lancguess.eq.3) then
       ! 1h1p ISs
       allocate(indx1(ndimsf))           
       call dsortindxa1('D',ndimsf,mtmf(1:ndimsf)**2,indx1(:))

       ! 2h2p ISs
       dim2=ndimf-ndimsf
       allocate(indx2(dim2))
       call dsortindxa1('D',dim2,mtmf(ndimsf+1:ndimf)**2,indx2(:))
       
       ! Fill in the stvc_mxc array
       allocate(stvc_mxc(3*lmain))
       do i=1,lmain

          k1=indx1(i)
          k2=ndimsf+indx2(i)

          ! 1h1p IS plus or minus the 2h2p IS (chosen st the
          ! resulting vector has the greates TDM with the initial
          ! state)
          if (mtmf(k1).gt.0.and.mtmf(k2).gt.0) then
             stvc_mxc(i*3-2)=1
          else
             stvc_mxc(i*3-2)=-1
          endif
          
          ! Index of the 1h1p IS
          stvc_mxc(i*3-1)=k1
          
          ! Index of the 2h2p IS
          stvc_mxc(i*3)=k2
              
       enddo

       deallocate(indx1,indx2)

    else if (lancguess.eq.4) then
       ! Read the ADC(1) eigenvectors from file
       call freeunit(iadc1)
       open(iadc1,file='SCRATCH/adc1_vecs',form='unformatted',&
            status='old')
       read(iadc1) itmp,adc1vec           
       close(iadc1)
       ! Contract the ADC(1) eigenvectors with the 1h1p part of
       ! the F-vector
       do i=1,ndimsf
          tmpvec(i)=dot_product(adc1vec(:,i),mtmf(1:ndimsf))
       enddo
           
       ! ADC(1) eigenvectors
       allocate(indx1(ndimsf))
       call dsortindxa1('D',ndimsf,tmpvec(1:ndimsf)**2,indx1(:))
           
       ! 2h2p ISs
       dim2=ndimf-ndimsf
       allocate(indx2(dim2))
       call dsortindxa1('D',dim2,mtmf(ndimsf+1:ndimf)**2,indx2(:))

       ! Fill in the stvc_mxc array
       allocate(stvc_mxc(3*lmain))

       do i=1,lmain

          k1=indx1(i)
          k2=ndimsf+indx2(i)

          ! ADC(1) eigenvector plus or minus the 2h2p IS (chosen st
          ! the resulting vector has the greates TDM with the
          ! initial state)
          if (tmpvec(k1).gt.0.and.mtmf(k2).gt.0) then
             stvc_mxc(i*3-2)=1
          else
             stvc_mxc(i*3-2)=-1
          endif
          
          ! Index of the ADC(1) eigenvector
          stvc_mxc(i*3-1)=k1
          
          ! Index of the 2h2p IS
          stvc_mxc(i*3)=k2
          
       enddo

       deallocate(indx1,indx2)
       
    endif
        
    deallocate(tmpvec)

    return

  end subroutine guess_vecs_gs2ex

!#######################################################################

  subroutine guess_vecs_ex2ex(vec_init,ndim,ndimsf,travec,ndimf,&
       kpq,kpqf)

    use constants
    use parameters
    use misc
    use get_matrix_dipole
    use fspace
    use guessvecs

    implicit none

    integer, dimension(7,0:nBas**2*4*nOcc**2) :: kpq,kpqf
    integer                                   :: i,ndim,ndimf,&
                                                 ndimsf,iadc1,&
                                                 itmp,k1,k2,&
                                                 dim2,upper
    integer, dimension(:), allocatable        :: indx_tra,indx1,indx2
    real(dp), dimension(ndim)                 :: vec_init
    real(dp), dimension(ndimf)                :: travec
    real(dp), dimension(:), allocatable       :: tmpvec
    real(dp), dimension(ndimsf,ndimsf)        :: adc1vec
    
!-----------------------------------------------------------------------
! Calculate travec: the product of the IS representation of the
! shifted operator and the initial state vector 
!-----------------------------------------------------------------------        
    call get_dipole_initial_product(ndim,ndimf,kpq,kpqf,vec_init,travec)

!-----------------------------------------------------------------------
! If requested, determine the block size based on the transition
! matrix elements between the initial state and the intermediate
! states (and possibly the ADC(1) eigenvectors)
!-----------------------------------------------------------------------
    if (ldynblock) call getblocksize(travec,ndimf,ndimsf)

!-----------------------------------------------------------------------
! From the values of the elements of travec (and/or the ADC(1)
! eigenvectors), determine which vectors will form the initial Lanczos
! vectors
!
! Note that we can only have lancguess=3 or 4 for ADC(2)-s
!-----------------------------------------------------------------------
    allocate(tmpvec(ndimf))
    
    if (lancguess.eq.1) then
       if (method_f.eq.2) then
          upper=ndimsf
       else if (method_f.eq.3) then
          upper=ndimf
       endif
       tmpvec=travec(1:upper)
       call fill_stvc(upper,travec(1:upper))

    else if (lancguess.eq.2) then
       ! Read the ADC(1) eigenvectors from file
       call freeunit(iadc1)
       open(iadc1,file='SCRATCH/adc1_vecs',form='unformatted',&
            status='old')
       read(iadc1) itmp,adc1vec           
       close(iadc1)
       ! Contract the ADC(1) eigenvectors with the product of the 
       ! 1h1p part of travec
       do i=1,ndimsf
          tmpvec(i)=dot_product(adc1vec(:,i),travec(1:ndimsf))
       enddo
       call fill_stvc(ndimsf,travec(1:ndimsf))

    else if (lancguess.eq.3) then
       ! 1h1p ISs
       allocate(indx1(ndimsf))           
       call dsortindxa1('D',ndimsf,travec(1:ndimsf)**2,indx1(:))

       ! 2h2p ISs
       dim2=ndimf-ndimsf
       allocate(indx2(dim2))
       call dsortindxa1('D',dim2,travec(ndimsf+1:ndimf)**2,indx2(:))

       ! Fill in the stvc_mxc array
       allocate(stvc_mxc(3*lmain))
       do i=1,lmain
          
          k1=indx1(i)
          k2=ndimsf+indx2(i)
          
          ! 1h1p IS plus or minus the 2h2p IS (chosen st the
          ! resulting vector has the greates TDM with the initial
          ! state)
          if (travec(k1).gt.0.and.travec(k2).gt.0) then
             stvc_mxc(i*3-2)=1
          else
             stvc_mxc(i*3-2)=-1
          endif

          ! Index of the 1h1p IS
          stvc_mxc(i*3-1)=k1

          ! Index of the 2h2p IS
          stvc_mxc(i*3)=k2
              
       enddo

       deallocate(indx1,indx2)

    else if (lancguess.eq.4) then
       ! Read the ADC(1) eigenvectors from file
       call freeunit(iadc1)
       open(iadc1,file='SCRATCH/adc1_vecs',form='unformatted',&
            status='old')
       read(iadc1) itmp,adc1vec           
       close(iadc1)
       ! Contract the ADC(1) eigenvectors with the 1h1p part of
       ! the F-vector
       do i=1,ndimsf
          tmpvec(i)=dot_product(adc1vec(:,i),travec(1:ndimsf))
       enddo
           
       ! ADC(1) eigenvectors
       allocate(indx1(ndimsf))           
       call dsortindxa1('D',ndimsf,tmpvec(1:ndimsf)**2,indx1(:))
       
       ! 2h2p ISs
       dim2=ndimf-ndimsf
       allocate(indx2(dim2))
       call dsortindxa1('D',dim2,travec(ndimsf+1:ndimf)**2,indx2(:))
       
       ! Fill in the stvc_mxc array
       allocate(stvc_mxc(3*lmain))
       
       do i=1,lmain

          k1=indx1(i)
          k2=ndimsf+indx2(i)

          ! ADC(1) eigenvector plus or minus the 2h2p IS (chosen st
          ! the resulting vector has the greates TDM with the
          ! initial state)
          if (tmpvec(k1).gt.0.and.travec(k2).gt.0) then
             stvc_mxc(i*3-2)=1
          else
             stvc_mxc(i*3-2)=-1
          endif

          ! Index of the ADC(1) eigenvector
          stvc_mxc(i*3-1)=k1
          
          ! Index of the 2h2p IS
          stvc_mxc(i*3)=k2
              
       enddo
           
       deallocate(indx1,indx2)
       
    endif

    deallocate(tmpvec)

    return

  end subroutine guess_vecs_ex2ex

!#######################################################################

  subroutine final_space_tdm(ndimf,ndimsf,travec,e_init,mtmf,kpqf,ndim)

    use constants
    use parameters

    implicit none
 
    integer, dimension(7,0:nBas**2*4*nOcc**2) :: kpqf
    integer                                   :: ndimf,ndimsf,ndim
    real(dp), dimension(ndimf)                :: travec,mtmf
    real(dp)                                  :: e_init

    if (ldiagfinal) then
       ! Davidson states
       call tdm_davstates_final(ndimf,ndimsf,travec,e_init,mtmf,kpqf)
    else
       ! Lanczos pseudospectrum
       call tdm_lancstates(ndimf,ndimsf,travec,e_init,mtmf)
    endif
           
    return

  end subroutine final_space_tdm

!#######################################################################

  subroutine tdm_lancstates(ndimf,ndimsf,travec,e_init,mtmf)
        
    use constants
    use parameters

    implicit none

    integer                    :: ndimf,ndimsf
    real(dp), dimension(ndimf) :: travec,mtmf
    real(dp)                   :: e_init

!-----------------------------------------------------------------------
! Transition moments from the ground state
!-----------------------------------------------------------------------
    if (statenumber.eq.0) call tdm_gs2lanc(ndimf,ndimsf,mtmf,e_init)

!-----------------------------------------------------------------------
! Transition moments from an excited state
!-----------------------------------------------------------------------
    if (statenumber.gt.0) call tdm_ex2lanc(ndimf,ndimsf,travec,e_init)

    return

  end subroutine tdm_lancstates

!#######################################################################

  subroutine tdm_gs2lanc(ndimf,ndimsf,mtmf,e_init)

    use constants
    use parameters
    use fspace

    implicit none
    
    integer                             :: ndimf,ndimsf,nstates,i
    real(dp)                            :: e_init
    real(dp), dimension(ndimf)          :: mtmf
    real(dp), dimension(:), allocatable :: tmvecf,enerf,excit,osc_strf

!-----------------------------------------------------------------------
! Calculate the transition moments between the ground state and the
! Lanczos states
!
! N.B. nstates is determined in get_tranmom_1
!-----------------------------------------------------------------------
    allocate(enerf(lancstates),tmvecf(lancstates))
    tmvecf=0.0d0
    enerf=0.0d0

    call get_tranmom_1(ndimf,lancstates,lancname,mtmf(:),nstates,&
         enerf(:),tmvecf(:),ndimsf)

!-----------------------------------------------------------------------
! Calculate and output the oscillator strengths
!-----------------------------------------------------------------------
    allocate(osc_strf(nstates),excit(nstates))

    do i=1,nstates
       excit(i)=enerf(i)-e_init
    enddo
    
    osc_strf=0.0d0
    do i=1,nstates
       osc_strf(i)=(2.0d0/3.0d0)*excit(i)*tmvecf(i)**2
    enddo

    call get_sigma(nstates,excit(1:nstates),osc_strf(:))

!-----------------------------------------------------------------------
! Deallocate arrays
!-----------------------------------------------------------------------
    deallocate(enerf,tmvecf,osc_strf,excit)
        
    return

  end subroutine tdm_gs2lanc

!#######################################################################

  subroutine tdm_ex2lanc(ndimf,ndimsf,travec,e_init)

    use constants
    use parameters
    use fspace
    use fspace2
        
    implicit none

    integer                             :: ndimf,ndimsf,nstates,i
    real(dp), dimension(ndimf)          :: travec
    real(dp)                            :: e_init
    real(dp), dimension(:), allocatable :: tmvecf,enerf,excit,osc_strf

!-----------------------------------------------------------------------
! Calculate the transition moments between the initial state and the
! Lanczos states
!
! N.B. nstates is determined in get_tranmom_3
!-----------------------------------------------------------------------
    allocate(enerf(lancstates),tmvecf(lancstates))
    tmvecf=0.0d0
    enerf=0.0d0

    call get_tranmom_3(ndimf,lancstates,lancname,travec(:),&
         nstates,enerf(:),tmvecf(:),ndimsf)

!-----------------------------------------------------------------------
! Calculate and output the oscillator strengths
!-----------------------------------------------------------------------
    allocate(osc_strf(nstates),excit(nstates))

    do i=1,nstates
       excit(i)=enerf(i)-e_init           
    enddo

    osc_strf=0.0d0
    do i=1,nstates
       osc_strf(i)=(2.0d0/3.0d0)*excit(i)*tmvecf(i)**2
    enddo

    call get_sigma(nstates,excit(1:nstates),osc_strf(:))

!-----------------------------------------------------------------------
! Deallocate arrays
!-----------------------------------------------------------------------
    deallocate(enerf,tmvecf,osc_strf,excit)

    return

  end subroutine tdm_ex2lanc

!#######################################################################

  subroutine tdm_davstates_final(ndimf,ndimsf,travec,e_init,mtmf,kpqf)
        
    use constants
    use parameters
    use iomod, only: freeunit
    use misc, only: dsortindxa1,table2
    use adc_common, only: readdavvc
        
    implicit none
    
    integer, dimension(7,0:nBas**2*4*nOcc**2) :: kpqf
    integer                                   :: ndimf,ndimsf,i,&
                                                 itmp,iout,count,k
    real(dp)                                  :: e_init,ftmp,lb,ub
    real(dp), dimension(ndimf)                :: travec,mtmf
    real(dp), dimension(davstates_f)          :: ener,tdm,osc_str
    real(dp), dimension(:,:), allocatable     :: rvec
    real(dp), parameter                       :: tol=0.00001d0
    character(len=400)                        :: atmp

!-----------------------------------------------------------------------
! Read the final space Davidson states from file
!-----------------------------------------------------------------------
    allocate(rvec(ndimf,davstates_f))
    call readdavvc(davstates_f,ener,rvec,'f',ndimf)

!-----------------------------------------------------------------------
! Calculate the TDMs from the initial state
!-----------------------------------------------------------------------
    do i=1,davstates_f
       ! Form the scalar product of the ith final state vector
       ! and mtmf (if statenumber=0) or travec (if statenumber>0)
       if (statenumber.eq.0) then
          tdm(i)=dot_product(rvec(:,i),mtmf)
       else
          tdm(i)=dot_product(rvec(:,i),travec)
       endif
       osc_str(i)=(2.0d0/3.0d0)*(ener(i)-e_init)*tdm(i)**2
    enddo

!-----------------------------------------------------------------------
! Output the final space energies, TDMs and configurations
!-----------------------------------------------------------------------
    write(ilog,'(/,70a)') ('*',i=1,70)
    if (lcvsfinal) then
       if (method_f.eq.2) then
          write(ilog,'(2x,a)') &
               'Final space CVS-ADC(2)-s excitation energies'
       else if (method_f.eq.3) then
          write(ilog,'(2x,a)') &
               'Final space CVS-ADC(2)-x excitation energies'
       endif
    else
       if (method_f.eq.2) then
          write(ilog,'(2x,a)') &
               'Final space ADC(2)-s excitation energies'
       else if (method_f.eq.3) then
          write(ilog,'(2x,a)') &
               'Final space ADC(2)-x excitation energies'
       endif
    endif
    write(ilog,'(70a)') ('*',i=1,70)
       
    itmp=1+nBas**2*4*nOcc**2
    call table2(ndimf,davstates_f,ener(1:davstates_f),&
         rvec(:,1:davstates_f),tdm(1:davstates_f),&
         osc_str(1:davstates_f),kpqf,itmp,'f')
    
    deallocate(rvec)

!-----------------------------------------------------------------------
! Output the excitation energies (relative to the initial state) and 
! oscillator strengths for plotting purposes
!-----------------------------------------------------------------------  
    ! Data file
    call freeunit(iout)
    open(iout,file='osc.dat',form='formatted',status='unknown')

    do i=1,davstates_f
       if (abs(osc_str(i)).lt.tol) cycle
       write(iout,'(2(F11.5,2x))') (ener(i)-e_init)*eh2ev,osc_str(i)
    enddo

    close(iout)

    ! gnuplot file
    open(iout,file='spec.gnu',form='formatted',status='unknown')

    write(iout,'(a,/)') 'fwhm=1.0'
    write(iout,'(a,/)') 'sigsq=(fwhm/2.35482)**2'
       
    count=0
    do i=1,davstates_f
       if (abs(osc_str(i)).lt.tol) cycle
       count=count+1
       if (count.lt.10) then
          write(iout,'(a2,i1,a1,F11.5)') 'e'//tranmom2,count,'=',(ener(i)-e_init)*eh2ev
          write(iout,'(a2,i1,a1,F11.5)') 'f'//tranmom2,count,'=',osc_str(i)
       else if (count.lt.100) then
          write(iout,'(a2,i2,a1,F11.5)') 'e'//tranmom2,count,'=',(ener(i)-e_init)*eh2ev
          write(iout,'(a2,i2,a1,F11.5)') 'f'//tranmom2,count,'=',osc_str(i)
       else
          write(iout,'(a2,i3,a1,F11.5)') 'e'//tranmom2,count,'=',(ener(i)-e_init)*eh2ev
          write(iout,'(a2,i3,a1,F11.5)') 'f'//tranmom2,count,'=',osc_str(i)
       endif
    enddo
    
    do i=1,count
       if (i.lt.10) then
          write(iout,'(a2,i1,a6,i1,a11,i1,a15)') &
               'g'//tranmom2,i,'(x)=f'//tranmom2,i,'*exp(-(x-e'//tranmom2,i,')**2/(2*sigsq))'
       else if (i.lt.100) then
          write(iout,'(a2,i2,a6,i2,a11,i2,a15)') &
               'g'//tranmom2,i,'(x)=f'//tranmom2,i,'*exp(-(x-e'//tranmom2,i,')**2/(2*sigsq))'
       else
          write(iout,'(a2,i3,a6,i3,a11,i3,a15)') &
               'g'//tranmom2,i,'(x)=f'//tranmom2,i,'*exp(-(x-e'//tranmom2,i,')**2/(2*sigsq))'
       endif
    enddo
    
    atmp='f'//tranmom2//'(x)='
    k=7
    do i=1,count
       if (i.lt.10) then
          write(atmp(k:k+6),'(a3,i1,a3)') '+g'//tranmom2,i,'(x)'
          k=k+7
       else if (i.lt.100) then
          write(atmp(k:k+7),'(a3,i2,a3)') '+g'//tranmom2,i,'(x)'
          k=k+8
       else
          write(atmp(k:k+8),'(a3,i3,a3)') '+g'//tranmom2,i,'(x)'
          k=k+9
       endif
    enddo

    write(iout,'(a)') trim(atmp)

    lb=0.95*((ener(1)-e_init)*eh2ev)
    ub=1.05*(ener(davstates_f)-e_init)*eh2ev

    write(iout,'(a12,F7.2,a1,F7.2,a1)') 'set xrange [',lb,':',ub,']'
    
    write(iout,'(a)') 'set size ratio 0.4'
    write(iout,'(a)') 'set samples 5000'       
    write(iout,'(a)') 'plot f'//tranmom2//'(x) lt -1 notitle'
    write(iout,'(a)') 'replot ''osc.dat'' with impulses lt -1 notitle'
    write(iout,'(a)') 'pause -1'

    close(iout)

    return

  end subroutine tdm_davstates_final

!#######################################################################

end module adc2specmod<|MERGE_RESOLUTION|>--- conflicted
+++ resolved
@@ -29,13 +29,12 @@
         
     implicit none
     
-<<<<<<< HEAD
     integer, dimension(:,:), allocatable  :: kpq,kpqd,kpqf
     integer                               :: i,ndim,ndims,ndimsf,&
                                              nout,ndimf,ndimd,&
-                                             noutf,itmp
+                                             noutf,itmp,j
     integer*8                             :: noffd,noffdf
-    real(dp)                              :: time
+    real(dp)                              :: time,itemp,tnorm
     real(dp), dimension(:), allocatable   :: ener,mtm,tmvec,osc_str
     real(dp), dimension(:), allocatable   :: travec
     real(dp)                              :: e_init,e0
@@ -43,21 +42,6 @@
     real(dp), dimension(:), allocatable   :: vec_init
     real(dp), dimension(:), allocatable   :: mtmf
     type(gam_structure)                   :: gam
-=======
-    integer, dimension(:,:), allocatable :: kpq,kpqd,kpqf
-    integer                              :: i,ndim,ndims,ndimsf,&
-                                            nout,ndimf,ndimd,&
-                                            noutf,itmp,j
-    integer*8                            :: noffd,noffdf
-    real(d)                              :: time,itemp,tnorm
-    real(d), dimension(:), allocatable   :: ener,mtm,tmvec,osc_str
-    real(d), dimension(:), allocatable   :: travec
-    real(d)                              :: e_init,e0
-    real(d), dimension(:,:), allocatable :: rvec,travec2
-    real(d), dimension(:), allocatable   :: vec_init
-    real*8, dimension(:), allocatable    :: mtmf
-    type(gam_structure)                  :: gam
->>>>>>> 7265d46b
 
 !-----------------------------------------------------------------------
 ! Calculate the MP2 ground state energy and D2 diagnostic
@@ -208,7 +192,6 @@
     if (allocated(travec)) deallocate(travec)
     if (allocated(dipmom)) deallocate(dipmom)
     if (allocated(dipmom_f)) deallocate(dipmom_f)
-    if (allocated(travec2)) deallocate(travec2)
     if (allocated(dpl_all)) deallocate(dpl_all)
     if (allocated(travec_ic)) deallocate(travec_ic)
     if (allocated(travec_iv)) deallocate(travec_iv)
@@ -240,7 +223,6 @@
     real(dp), dimension(:), allocatable       :: travec,mtmf
     real(dp), dimension(ndim)                 :: vec_init
     real(dp), dimension(ndim,davstates)       :: rvec
-    real(dp), dimension(:,:), allocatable     :: travec2
     
     if (ldiagfinal) then
        call davidson_final_space_diag(ndim,ndimf,ndimsf,kpq,&
