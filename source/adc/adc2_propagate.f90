!#######################################################################
! TD-ADC(2) wavepacket propagation including the interaction with an
! applied laser pulse
!#######################################################################

module adc2propmod

  use channels

contains

!#######################################################################

  subroutine adc2_propagate(gam)

    use constants
    use parameters
    use adc2common
    use fspace
    use misc
    use guessvecs
    use mp2
    use targetmatching
    use capmod
    use propagate_adc2
    
    implicit none

    integer, dimension(:,:), allocatable  :: kpq,kpqd,kpqf
    integer                               :: i,ndim,ndims,ndimsf,&
                                             nout,ndimf,ndimd,noutf
    integer*8                             :: noffd,noffdf
    real(d)                               :: e0
    real(d), dimension(:,:), allocatable  :: cap_mo
    type(gam_structure)                   :: gam

!-----------------------------------------------------------------------
! Calculate the MP2 ground state energy and D2 diagnostic
!-----------------------------------------------------------------------
    call mp2_master(e0)

!-----------------------------------------------------------------------
! Determine the 1h1p and 2h2p subspaces
!-----------------------------------------------------------------------
    call get_subspaces(kpq,kpqf,kpqd,ndim,ndimf,ndimd,nout,noutf,&
         ndims,ndimsf)

!-----------------------------------------------------------------------
! Set MO representation of the dipole operator
!-----------------------------------------------------------------------
    call set_dpl

!-----------------------------------------------------------------------
! Calculate the final space Hamiltonian matrix
!-----------------------------------------------------------------------
    call calc_hamiltonian(ndimf,kpqf,noffdf)
    
!-----------------------------------------------------------------------
! Calculate the MO representation of the CAP operator
!-----------------------------------------------------------------------
    if (lcap) call cap_mobas(gam,cap_mo)

!-----------------------------------------------------------------------
! Calculate the matrix elements needed to represent the CAP operator
! in the the ground state + intermediate state basis
!-----------------------------------------------------------------------
    if (lcap) call cap_isbas_adc2(cap_mo,kpqf,ndimf)

!-----------------------------------------------------------------------
! Calculate the dipole matrices
!-----------------------------------------------------------------------
    call dipole_isbas_adc2(kpqf,ndimf)

!-----------------------------------------------------------------------
! Perform the wavepacket propagation
!-----------------------------------------------------------------------
    hamflag='f'
    call propagate_laser_adc2(ndimf,noffdf,kpqf)
    
!-----------------------------------------------------------------------
! Deallocate arrays
!-----------------------------------------------------------------------    
    deallocate(kpq,kpqf,kpqd)
    if (allocated(cap_mo)) deallocate(cap_mo)
    if (allocated(w0j)) deallocate(w0j)
    deallocate(d0j)
    deallocate(dpl_all)
    
    return
    
  end subroutine adc2_propagate

!#######################################################################

  subroutine calc_hamiltonian(ndimf,kpqf,noffdf)

    use fspace
    
    implicit none

    integer, dimension(7,0:nBas**2*4*nOcc**2) :: kpqf
    integer                                   :: ndimf
    integer*8                                 :: noffdf
    
    write(ilog,*) 'Saving complete FINAL SPACE ADC2 matrix in file'
    
    if (method.eq.2) then
       ! ADC(2)-s
       if (lcvsfinal) then
          call write_fspace_adc2_1_cvs(ndimf,kpqf(:,:),noffdf,'c')
       else
          call write_fspace_adc2_1(ndimf,kpqf(:,:),noffdf,'c')
       endif
    else if (method.eq.3) then
       ! ADC(2)-x
       if (lcvsfinal) then
          call write_fspace_adc2e_1_cvs(ndimf,kpqf(:,:),noffdf,'c')
       else
          call write_fspace_adc2e_1(ndimf,kpqf(:,:),noffdf,'c')
       endif
    endif
    
    return
    
  end subroutine calc_hamiltonian
  
!#######################################################################

  subroutine cap_isbas_adc2(cap_mo,kpqf,ndimf)

    use constants
    use parameters
    use mp2
    use get_matrix_dipole
    use get_moment
    
    implicit none

    integer, dimension(7,0:nBas**2*4*nOcc**2) :: kpqf
    integer                                   :: ndimf
    integer                                   :: p,q,k
    real(d), dimension(nbas,nbas)             :: cap_mo
    real(d), dimension(nbas,nbas)             :: rho0
    real(d), dimension(nbas,nbas)             :: dpl_orig
    character(len=60)                         :: filename

!----------------------------------------------------------------------
! Calculate the ground state density matrix
!----------------------------------------------------------------------
    call rho_mp2(rho0)

!----------------------------------------------------------------------
! Calculate the CAP matrix element W_00 = < Psi_0 | W | Psi_0 >
!----------------------------------------------------------------------
    if (lprojcap)

    w00=0.0d0
<<<<<<< HEAD
    do p=1,nbas
       do q=1,nbas
          w00=w00+rho0(p,q)*cap_mo(p,q)
=======

    if (.not.lprojcap.or.statenumber.gt.0) then
       do p=1,nbas
          do q=1,nbas
             w00=w00+rho0(p,q)*cap_mo(p,q)
          enddo
>>>>>>> 4f6f1481
       enddo
    enddo
    
!----------------------------------------------------------------------
! In the following, we calculate CAP matrix elements using the shifted
! dipole code (D-matrix and f-vector code) by simply temporarily
! copying the MO CAP matrix into the dpl array.
!----------------------------------------------------------------------
    dpl_orig(1:nbas,1:nbas)=dpl(1:nbas,1:nbas)
    dpl(1:nbas,1:nbas)=cap_mo(1:nbas,1:nbas)

!----------------------------------------------------------------------
! Calculate the vector W_0J = < Psi_0 | W | Psi_J >
!
! Note that if the projected CAP is being used and the initial state is
! the ground state, then these matrix elements are zero
!----------------------------------------------------------------------
    allocate(w0j(ndimf))
    w0j=0.0d0

    if (.not.lprojcap.or.statenumber.gt.0) then

       write(ilog,'(/,72a)') ('-',k=1,72)
       write(ilog,'(2x,a)') 'Calculating the vector &
            W_0J = < Psi_0 | W | Psi_J >'
       write(ilog,'(72a)') ('-',k=1,72)
       
       call get_modifiedtm_adc2(ndimf,kpqf(:,:),w0j,1)

    endif

!----------------------------------------------------------------------
! Calculate the IS representation of the shifted CAP operator W-W_00
!----------------------------------------------------------------------
    write(ilog,'(/,72a)') ('-',k=1,72)
    write(ilog,'(2x,a)') 'Calculating the IS representation of the &
         shifted CAP operator'
    write(ilog,'(72a,/)') ('-',k=1,72)
    
    filename='SCRATCH/cap'
    
    call get_adc2_dipole_improved_omp(ndimf,ndimf,kpqf,kpqf,&
         nbuf_cap,nel_cap,filename)
    
!----------------------------------------------------------------------
! Reset the dpl array
!----------------------------------------------------------------------
    dpl(1:nbas,1:nbas)=dpl_orig(1:nbas,1:nbas)
    
    return
    
  end subroutine cap_isbas_adc2
    
!#######################################################################

  subroutine dipole_isbas_adc2(kpqf,ndimf)

    use constants
    use parameters
    use mp2
    use get_matrix_dipole
    use get_moment
    
    implicit none

    integer, dimension(7,0:nBas**2*4*nOcc**2) :: kpqf
    integer                                   :: ndimf
    integer                                   :: p,q,k,c
    real(d), dimension(nbas,nbas)             :: rho0
    character(len=60)                         :: filename
    character(len=1), dimension(3)            :: acomp

    acomp=(/ 'x','y','z' /)

!----------------------------------------------------------------------
! Calculate the ground state density matrix
!----------------------------------------------------------------------
    call rho_mp2(rho0)

!----------------------------------------------------------------------
! Calculate the dipole matrix elements Dc_00 = < Psi_0 | Dc | Psi_0 >
! for c=x,y,z
!----------------------------------------------------------------------
    d00=0.0d0
    do p=1,nbas
       do q=1,nbas
          d00(1:3)=d00(1:3)+rho0(p,q)*dpl_all(1:3,p,q)
       enddo
    enddo

!----------------------------------------------------------------------
! Calculate the vectors Dc_0J = < Psi_0 | D | Psi_J >, c=x,y,z
!----------------------------------------------------------------------
    allocate(d0j(3,ndimf))
    d0j=0.0d0

    ! Loop over the x, y, and z components
    do c=1,3

       ! Skip if the current component is not required
       if (pulse_vec(c).eq.0.0d0) cycle
       
       write(ilog,'(/,72a)') ('-',k=1,72)
       write(ilog,'(2x,a)') 'Calculating the vector D'//acomp(c)//&
            '_0J = < Psi_0 | D'//acomp(c)//' | Psi_J >'
       write(ilog,'(72a)') ('-',k=1,72)

       dpl(:,:)=dpl_all(c,:,:)
       
       call get_modifiedtm_adc2(ndimf,kpqf(:,:),d0j(c,:),1)

    enddo

!----------------------------------------------------------------------
! Calculate the IS representations of the shifted dipole operators
! Dc - Dc_0, c=x,y,z
!----------------------------------------------------------------------
    ! Loop over the x, y, and z components
    do c=1,3

       ! Skip if the current component is not required
       if (pulse_vec(c).eq.0.0d0) cycle
       
       write(ilog,'(/,72a)') ('-',k=1,72)
       write(ilog,'(2x,a)') 'Calculating the IS representation of &
            the shifted dipole operator D'//acomp(c)
       write(ilog,'(72a)') ('-',k=1,72)
       
       filename='SCRATCH/dipole_'//acomp(c)

       dpl(:,:)=dpl_all(c,:,:)
       
       call get_adc2_dipole_improved_omp(ndimf,ndimf,kpqf,kpqf,&
            nbuf_dip(c),nel_dip(c),filename)
       
    enddo

    return
    
  end subroutine dipole_isbas_adc2
    
!#######################################################################
  
end module adc2propmod<|MERGE_RESOLUTION|>--- conflicted
+++ resolved
@@ -152,21 +152,10 @@
 !----------------------------------------------------------------------
 ! Calculate the CAP matrix element W_00 = < Psi_0 | W | Psi_0 >
 !----------------------------------------------------------------------
-    if (lprojcap)
-
     w00=0.0d0
-<<<<<<< HEAD
     do p=1,nbas
        do q=1,nbas
           w00=w00+rho0(p,q)*cap_mo(p,q)
-=======
-
-    if (.not.lprojcap.or.statenumber.gt.0) then
-       do p=1,nbas
-          do q=1,nbas
-             w00=w00+rho0(p,q)*cap_mo(p,q)
-          enddo
->>>>>>> 4f6f1481
        enddo
     enddo
     
