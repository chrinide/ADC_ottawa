--- conflicted
+++ resolved
@@ -68,20 +68,15 @@
 
         implicit none
 
-        integer, dimension(:,:), allocatable :: kpq
-        integer                              :: ndim,ndims,ivec,i,itmp,&
-                                                j,k
-        integer*8                            :: noffd
-<<<<<<< HEAD
-        real(dp)                             :: einit,time
-        real(dp), dimension(:), allocatable  :: vec_init
-=======
-        real(d)                              :: einit,time,tnorm,itemp
-        real(d), dimension(:), allocatable   :: vec_init
-        real(d), dimension(:,:), allocatable :: vec_tot
->>>>>>> 7265d46b
-        character(len=120)                   :: msg
-        type(gam_structure)                  :: gam
+        integer, dimension(:,:), allocatable  :: kpq
+        integer                               :: ndim,ndims,ivec,i,itmp,&
+                                                 j,k
+        integer*8                             :: noffd
+        real(dp)                              :: einit,time,tnorm,itemp
+        real(dp), dimension(:), allocatable   :: vec_init
+        real(dp), dimension(:,:), allocatable :: vec_tot
+        character(len=120)                    :: msg
+        type(gam_structure)                   :: gam
 
 !-----------------------------------------------------------------------
 ! Allocate arrays
